import { useContext } from 'react'
import { DatasetManagerContext } from 'contexts/DatasetManagerContext'
import { useScPCAPortal } from 'hooks/useScPCAPortal'
import { api } from 'api'

export const useDatasetManager = () => {
  const {
    myDataset,
    setMyDataset,
    datasets,
    setDatasets,
    email,
    setEmail,
    errors,
    setErrors
  } = useContext(DatasetManagerContext)
  const { token, userFormat, setUserFormat } = useScPCAPortal()

  /* Helper */
  const addError = (message, returnValue = null) => {
    // Appends an error message to the errors state for UI components
    console.error(message)
    setErrors((prev) => [...prev, message])
    return returnValue
  }

  const removeError = () => {
    // Removes error message (e..g, by ID)
    // TODO: This method is used by UI components or other hooks (e.g., popups)
  }

  /* Dataset-level */
  const createDataset = async (dataset) => {
    // TODO: Token check will be removed once the BE is updated
    // Token is only required for processing and downloading
    if (!token) {
      return addError('A valid token is required to create a dataset')
    }

    if (!dataset.format) {
      return addError('A format is required to create a dataset.')
    }

    const datasetRequest = await api.datasets.create(dataset, token)

    if (!datasetRequest.isOk) {
      return addError('An error occurred while trying to create a new dataset.')
    }

    const newDataset = datasetRequest.response

    setMyDataset(newDataset)
    setUserFormat(myDataset.format) // Update user preference to match dataset format
    // Add the newly generated dataset ID for historical record
    setDatasets((prev) =>
      prev.includes(newDataset.id) ? prev : [...prev, newDataset.id]
    )

    return newDataset
  }

  const getDataset = async (downloadToken = '') => {
    // A valid API token is required for dataset file downloads
    // TODO: Component is reponsible for generating a valid token for file download upon request
    const datasetRequest = await api.datasets.get(myDataset.id, downloadToken)

    if (!datasetRequest.isOk) {
      // TODO:
      // '/dataset': handle fetch and errors via getServerSide
      // '/download': Display the error message to users in the UI
      return addError('An error occurred while trying to fetch the dataset')
    }

    // TODO: non-myDataset will always be fetched via useDataset
    setMyDataset(datasetRequest.response)

    return datasetRequest.response
  }

  const updateDataset = async (dataset) => {
    // TODO: Token check will be removed once the BE is updated
    // Token is only required for processing and downloading
    if (!token) {
      return addError('A valid token is required to update the dataset')
    }

    const datasetRequest = await api.datasets.update(dataset.id, dataset, token)

    if (!datasetRequest.isOk) {
      return addError(
        'An error occurred while trying to update the dataset',
        dataset
      )
    }

    // TODO: (TBD) To clearly distinguish between unprocessed and processed datasets on the client side,
    // either default the 'start' field to null or add the 'processing_at' field in the serializer.
    // Set only unprocessed dataset to myDataset (temporarily using 'start_at')
    setMyDataset(dataset.start_at != null ? {} : datasetRequest.response)

    return datasetRequest.response
  }

  const clearDataset = async (dataset) =>
    updateDataset({ ...dataset, data: {} })

  const processDataset = async (dataset) => {
    // TODO: Token check will be added once the BE is updated
    // Token is required for dataset processing

    if (!dataset.email) {
      return addError('An email is required to process the dataset')
    }

    // Save the user email
    setEmail(dataset.email)
    // Set the start flag to true for processing
    return updateDataset({ ...dataset, start: true })
  }

  /* Project-level */
  const addProject = async (project, newProjectData) => {
    const datasetDataCopy = structuredClone(myDataset.data) || {}

    if (datasetDataCopy[project.scpca_id]) {
      console.error('Project already present in myDataset')
    }

    // Make sure data is defined for a new dataset
    datasetDataCopy[project.scpca_id] = newProjectData

    const updatedDataset = {
      ...myDataset,
      data: datasetDataCopy
    }

    return !myDataset.id
      ? createDataset(updatedDataset)
      : updateDataset(updatedDataset)
  }

  const getProjectData = (project) => {
    // Get the myDataset.data[project.scpca_id] object
    return myDataset?.data?.[project.scpca_id] || {}
  }

  const getProjectDataSamples = (
    project,
    selectedModalities,
    singleCellSamples,
    spatialSamples
  ) => {
    // Populate modality samples for the project data
    const dataCopy = { ...myDataset.data?.[project.scpca_id] } || {}

    const hasModality = (m) => selectedModalities.includes(m)

    dataCopy.SINGLE_CELL = hasModality('SINGLE_CELL') ? singleCellSamples : []
    dataCopy.SPATIAL = hasModality('SPATIAL') ? spatialSamples : []

    return dataCopy
  }

  const getProjectSingleCellSamples = (
    samples,
    merged = false,
    excludeMultiplexed = false
  ) => {
    if (merged) return 'MERGED'

    let projectSamples = samples.filter((s) => s.has_single_cell_data)

    if (excludeMultiplexed) {
      projectSamples = projectSamples.filter((s) => !s.has_multiplexed_data)
    }

    return projectSamples.map((s) => s.scpca_id)
  }

  const getProjectSpatialSamples = (samples) =>
    samples.filter((s) => s.has_spatial_data).map((s) => s.scpca_id)

  const getProjectIDs = (dataset) => Object.keys(dataset.data)

  const isProjectAddedToDataset = (project) =>
    Object.keys(myDataset?.data || []).includes(project.scpca_id)

  const removeProject = async (project) => {
    const datasetCopy = structuredClone(myDataset)
    delete datasetCopy.data[project.scpca_id]

    const updatedDataset = await updateDataset(datasetCopy)
    return updatedDataset
  }

  /* Sample-level */
  const setSamples = async (project, format, projectData) => {
    const datasetCopy = structuredClone(myDataset)

    datasetCopy.data = {
      ...(datasetCopy.data || {}),
      [project.scpca_id]: projectData
    }

    const updatedDataset = !datasetCopy.id
      ? await createDataset({ ...datasetCopy, format })
      : await updateDataset(datasetCopy)
    return updatedDataset
  }

  return {
    myDataset,
    setMyDataset,
    datasets,
    email,
    errors,
    userFormat,
    setUserFormat,
    removeError,
    clearDataset,
    getDataset,
    processDataset,
    addProject,
<<<<<<< HEAD
    getAddedProjectModalities,
    getProjectData,
=======
>>>>>>> d6aff400
    getProjectDataSamples,
    getProjectSingleCellSamples,
    getProjectSpatialSamples,
    getProjectIDs,
    isProjectAddedToDataset,
    removeProject,
    setSamples
  }
}<|MERGE_RESOLUTION|>--- conflicted
+++ resolved
@@ -221,11 +221,7 @@
     getDataset,
     processDataset,
     addProject,
-<<<<<<< HEAD
-    getAddedProjectModalities,
     getProjectData,
-=======
->>>>>>> d6aff400
     getProjectDataSamples,
     getProjectSingleCellSamples,
     getProjectSpatialSamples,
