import { useContext, useEffect } from 'react'
import { DownloadOptionsContext } from 'contexts/DownloadOptionsContext'
import { optionsSortOrder } from 'config/downloadOptions'
import pick from 'helpers/pick'
import filterWhere from 'helpers/filterWhere'
import arrayListSort from 'helpers/arrayListSort'
<<<<<<< HEAD
import { uniqueArray } from 'helpers/uniqueArray'
=======
import objectContains from 'helpers/objectContains'
import uniqueValuesForKey from 'helpers/uniqueValuesForKey'
>>>>>>> 5388843f

export const useDownloadOptionsContext = () => {
  const {
    computedFile,
    setComputedFile,
    computedFiles,
    format,
    setFormat,
    formatOptions,
    setFormatOptions,
    modality,
    setModality,
    modalityOptions,
    setModalityOptions,
    resource,
    resourceAttribute,
    includesMerged,
    setIncludesMerged,
    excludeMultiplexed,
    setExcludeMultiplexed,
    userModality,
    setUserModality,
    userFormat,
    setUserFormat
  } = useContext(DownloadOptionsContext)

  const getOptionsAndDefault = (
    optionName,
    preference,
    files = computedFiles
  ) => {
    const allOptions = arrayListSort(
      uniqueArray(pick(files, optionName)),
      optionsSortOrder
    )
    const defaultOption = allOptions.includes(preference)
      ? preference
      : allOptions[0]
    return [allOptions, defaultOption]
  }

  const getFilteredFiles = (files = computedFiles) =>
    filterWhere(files, { modality, format })

  // Get the first computed file that matches modality and format
  const getFoundFile = (
    files = computedFiles,
    ignoreAdditionalOptions = false
  ) => {
    const filterObject = { modality, format }
    // when checking has_multiplexed_data we wither want both or just true
    if (!ignoreAdditionalOptions) {
      filterObject.includes_merged = includesMerged
      filterObject.has_multiplexed_data = !excludeMultiplexed
    }
    return files.find((file) => objectContains(file, filterObject))
  }

  // Check the availability of the merged objects
  const isMergedObjectsAvailable =
    uniqueValuesForKey(getFilteredFiles(), 'includes_merged').length > 1

  // Check availability of multiplexed data
  const isExcludeMultiplexedAvailable =
    uniqueValuesForKey(getFilteredFiles(), 'has_multiplexed_data').length > 1

  // Sorter function for ordering a resource
  // based on availability of prefered download options
  const resourceSort = (
    { computed_files: firstFiles },
    { computed_files: secondFiles }
  ) => {
    const firstFiltered = getFilteredFiles(firstFiles)
    const secondFiltered = getFilteredFiles(secondFiles)
    return firstFiltered.length < secondFiltered.length
  }

  // Save user preferences
  // Can be specified, but defaults to what is currently set
  const saveUserPreferences = (newModality = modality, newFormat = format) => {
    setUserModality(newModality)
    setUserFormat(newFormat)
  }

  // When computed files change, update modality to ensure it is possible
  // Initialize the context when computed files change
  useEffect(() => {
    const [newModalityOptions, newModality] = getOptionsAndDefault(
      'modality',
      userModality
    )
    setModalityOptions(newModalityOptions)
    setModality(newModality)
  }, [computedFiles])

  // Update available data format when the user-selected modality changes
  useEffect(() => {
    if (modality) {
      const modalityMatchedFiles = filterWhere(computedFiles, {
        modality
      })
      const [newFormatOptions, newFormat] = getOptionsAndDefault(
        'format',
        userFormat,
        modalityMatchedFiles
      )
      setFormatOptions(newFormatOptions)
      // Only assign format when unset
      setFormat(newFormat)
    }
  }, [modality])

  // Update computed file when download options resolves to a computed file
  // This only needs to be updated when the user is configuring the passed in resource.
  // Otherwise you can call useDownloadOptionsContext.getFoundFile directy ex. samples table
  useEffect(() => {
    if (!resourceAttribute) {
      const newComputedFile = getFoundFile()
      if (newComputedFile) setComputedFile(newComputedFile)
    }
  }, [modality, format, includesMerged, excludeMultiplexed])

  // Update excludeMultiplexed depending on availability.
  useEffect(() => {
    setExcludeMultiplexed(!isExcludeMultiplexedAvailable)
  }, [isExcludeMultiplexedAvailable])

  // Update includesMerged depending on availability.
  useEffect(() => {
    if (!isMergedObjectsAvailable) setIncludesMerged(false)
  }, [isMergedObjectsAvailable])

  return {
    modality,
    setModality,
    modalityOptions,
    format,
    setFormat,
    formatOptions,
    computedFile,
    computedFiles,
    getFoundFile,
    isMergedObjectsAvailable,
    isExcludeMultiplexedAvailable,
    getOptionsAndDefault,
    saveUserPreferences,
    resourceSort,
    resource,
    includesMerged,
    setIncludesMerged,
    excludeMultiplexed,
    setExcludeMultiplexed
  }
}<|MERGE_RESOLUTION|>--- conflicted
+++ resolved
@@ -4,12 +4,9 @@
 import pick from 'helpers/pick'
 import filterWhere from 'helpers/filterWhere'
 import arrayListSort from 'helpers/arrayListSort'
-<<<<<<< HEAD
 import { uniqueArray } from 'helpers/uniqueArray'
-=======
 import objectContains from 'helpers/objectContains'
 import uniqueValuesForKey from 'helpers/uniqueValuesForKey'
->>>>>>> 5388843f
 
 export const useDownloadOptionsContext = () => {
   const {
