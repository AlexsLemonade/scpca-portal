--- conflicted
+++ resolved
@@ -1,18 +1,12 @@
 import React, { useEffect, useState } from 'react'
 import { Box, Button, FormField, Select, Text } from 'grommet'
-import styled from 'styled-components'
-import { config } from 'config'
+import { useDownloadOptionsContext } from 'hooks/useDownloadOptionsContext'
 import { HelpLink } from 'components/HelpLink'
 import { Modal, ModalBody } from 'components/Modal'
-import { useDownloadOptionsContext } from 'hooks/useDownloadOptionsContext'
-<<<<<<< HEAD
 import { getReadableOptions } from 'helpers/getReadableOptions'
-=======
-import getReadableOptions from 'helpers/getReadableOptions'
-import filterWhere from 'helpers/filterWhere'
+import { filterWhere } from 'helpers/filterWhere'
 import { config } from 'config'
 import styled from 'styled-components'
->>>>>>> b5cba8eb
 
 const BlueButton = styled(Button)`
   color: ${({ theme }) => theme.global.colors.brand.light};
