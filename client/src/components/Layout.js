import React, { useRef, useState, useCallback } from 'react'
import { useRouter } from 'next/router'
// import { useBanner } from 'hooks/useBanner'
import { useResizeObserver } from 'hooks/useResizeObserver'
import { Box, Main } from 'grommet'
import { ContributeBanner } from 'components/ContributeBanner'
import { EnvarBanner } from 'components/EnvarBanner'
import { Footer } from 'components/Footer'
import { Header } from 'components/Header'
import { PageLoader } from 'components/PageLoader'
import styled from 'styled-components'

const FixedBox = styled(Box)`
  position: fixed;
  width: 100%;
  z-index: 3;
`

const ProgressBar = styled(PageLoader)`
  position: absolute;
  top: 100%;
  width: 100%;
  z-index: -1;
  transform: translate(0, -100%);
  height: 12px;
`

export const Layout = ({ children }) => {
  const router = useRouter()
  // get the height of FixedBox for to preserve the margin
  const [fixedBoxHeight, setFixedBoxHeight] = useState('0px')
  const fixedBoxRef = useRef(null)
  useResizeObserver(
    fixedBoxRef,
    useCallback((ref) => {
      setFixedBoxHeight(`${ref.clientHeight}px`)
    }, [])
  )

  // donate button on about page only
  const donatePaths = ['/about']
  const showDonate = donatePaths.includes(router.pathname)

  // homepage is full width
<<<<<<< HEAD
  const widePaths = ['/', '/about', '/portal-wide']
=======
  const widePaths = ['/', '/about', '/visualize']
>>>>>>> 32cf294a
  const showWide = widePaths.includes(router.pathname)

  // exclude the contribue banner on the following pages
  const excludeContributeBanner = [
    '/contribute',
    '/privacy-policy',
    '/terms-of-use'
  ]

  const isContributeOpen = process.env.CONTRIBUTIONS_OPEN === 'ON'

  // show the contributeBanner
  const showContributeBanner =
    isContributeOpen && !excludeContributeBanner.includes(router.pathname)

  const showEnvarBanner = process.env.BANNER_STATE === 'ON'

  const width = showWide ? 'full' : 'xlarge'

  return (
    <Box height={{ min: '100vh' }}>
      <Box height={fixedBoxHeight}>
        <FixedBox background="white" ref={fixedBoxRef}>
          {showEnvarBanner && <EnvarBanner width={width} />}
          <Header margin={{ bottom: 'small' }} donate={showDonate} />
          <ProgressBar />
        </FixedBox>
      </Box>
      {showContributeBanner && <ContributeBanner width={width} />}
      <Main
        width={showWide ? 'full' : 'xlarge'}
        alignSelf="center"
        overflow="visible"
        align="center"
        justify="center"
        pad={{ top: showWide ? '' : 'xlarge' }}
      >
        {children}
      </Main>
      <Footer />
    </Box>
  )
}

export default Layout<|MERGE_RESOLUTION|>--- conflicted
+++ resolved
@@ -42,11 +42,7 @@
   const showDonate = donatePaths.includes(router.pathname)
 
   // homepage is full width
-<<<<<<< HEAD
-  const widePaths = ['/', '/about', '/portal-wide']
-=======
-  const widePaths = ['/', '/about', '/visualize']
->>>>>>> 32cf294a
+  const widePaths = ['/', '/about', '/visualize', '/portal-wide']
   const showWide = widePaths.includes(router.pathname)
 
   // exclude the contribue banner on the following pages
