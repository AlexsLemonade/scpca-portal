--- conflicted
+++ resolved
@@ -20,8 +20,7 @@
   onIncludeMergeChange = () => {}
 }) => {
   const { back } = useRouter()
-<<<<<<< HEAD
-  const { setRestoreScrollPosition } = useScrollPosition()
+  const { setRestoreFromDestination } = useScrollRestore()
   const {
     myDataset,
     isProjectMerged,
@@ -29,11 +28,6 @@
     setSamples
   } = useDatasetManager()
   const { selectAllModalitySamples, selectedSamples } = useDatasetSamplesTable()
-=======
-  const { setRestoreFromDestination } = useScrollRestore()
-  const { myDataset, setSamples } = useDatasetManager()
-  const { selectedSamples } = useDatasetSamplesTable()
->>>>>>> 8508767c
   const { responsive } = useResponsive()
 
   // For the changing merged project modal
