--- conflicted
+++ resolved
@@ -2,13 +2,8 @@
 import { Box, CheckBox, Text } from 'grommet'
 import { config } from 'config'
 import { useRouter } from 'next/router'
-<<<<<<< HEAD
-import { useScrollPosition } from 'hooks/useScrollPosition'
+import { useScrollRestore } from 'hooks/useScrollRestore'
 import { useMyDataset } from 'hooks/useMyDataset'
-=======
-import { useScrollRestore } from 'hooks/useScrollRestore'
-import { useDatasetManager } from 'hooks/useDatasetManager'
->>>>>>> 0344bc31
 import { useDatasetSamplesTable } from 'hooks/useDatasetSamplesTable'
 import { useResponsive } from 'hooks/useResponsive'
 import { getReadable } from 'helpers/getReadable'
