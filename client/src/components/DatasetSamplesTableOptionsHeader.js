import React, { useEffect, useRef, useState } from 'react'
import { Box, CheckBox, Text } from 'grommet'
import { config } from 'config'
import { useRouter } from 'next/router'
import { useScrollPosition } from 'hooks/useScrollPosition'
import { useDatasetManager } from 'hooks/useDatasetManager'
import { useDatasetSamplesTable } from 'hooks/useDatasetSamplesTable'
import { useResponsive } from 'hooks/useResponsive'
import { getReadable } from 'helpers/getReadable'
import { Button } from 'components/Button'
import { DatasetChangingMergedProjectModal } from 'components/DatasetChangingMergedProjectModal'
import { FormField } from 'components/FormField'
import { HelpLink } from 'components/HelpLink'

export const DatasetSamplesTableOptionsHeader = ({
  project,
  includeBulk,
  includeMerge,
  onIncludeBulkChange = () => {},
  onIncludeMergeChange = () => {}
}) => {
<<<<<<< HEAD
  const { back } = useRouter()
  const {
    myDataset,
    isProjectMerged,
    getProjectSingleCellSamples,
    setSamples
  } = useDatasetManager()
  const { selectAllModalitySamples, selectedSamples } = useDatasetSamplesTable()
=======
  const { back, asPath } = useRouter()
  const { setRestoreScrollPosition } = useScrollPosition()
  const { myDataset, setSamples } = useDatasetManager()
  const { selectedSamples } = useDatasetSamplesTable()
>>>>>>> 4ab8913a
  const { responsive } = useResponsive()

  // For the changing merged project modal
  const [changeMergedProjectModalOpen, setChangeMergedProjectModalOpen] =
    useState(false)
  const prevSelectedCount = useRef(null) // Previously selected samples count to detect sample deselection
  const newSelectedCount = selectedSamples.SINGLE_CELL.length // Currently selected samples count for comparison

  const {
    has_bulk_rna_seq: hasBulkRnaSeq,
    includes_merged_sce: includesMergedSce,
    includes_merged_anndata: includesMergedAnnData
  } = project

  const isMergedObjectsAvailable =
    myDataset.format === 'SINGLE_CELL_EXPERIMENT'
      ? includesMergedSce
      : includesMergedAnnData

  const handleChangeMergedModalCancel = async () => {
    // Reselect any samples that were deselected in the table
    selectAllModalitySamples(
      'SINGLE_CELL',
      getProjectSingleCellSamples(project.samples)
    )
    setChangeMergedProjectModalOpen(false)
  }

  const handleChangeMergedModalContinue = () => {
    onIncludeMergeChange(false)
    setChangeMergedProjectModalOpen(false)
  }

  const handleSaveAndGoBack = async () => {
    const datasetRequest = await setSamples(
      project,
      {
        ...selectedSamples,
        includes_bulk: includeBulk
      },
      includeMerge
    )

    if (datasetRequest) {
      setRestoreScrollPosition(asPath)
      back()
    } else {
      // TODO: Error handling
    }
  }

  // Set up prevSelectedCount on initial load
  useEffect(() => {
    if (prevSelectedCount.current === null) {
      prevSelectedCount.current = newSelectedCount
    }
  }, [])

  // Open the modal on sample deselect when:
  // - The user has not confirmed continuing with the unmerge, and
  //   - The project samples are merged, and
  //   - The include merged checkbox is selected
  useEffect(() => {
    if (
      !isProjectMerged(project) ||
      !includeMerge ||
      prevSelectedCount.current === null
    ) {
      return
    }

    if (newSelectedCount < prevSelectedCount.current) {
      setChangeMergedProjectModalOpen(true)
    }

    prevSelectedCount.current = newSelectedCount
  }, [newSelectedCount])

  return (
    <>
      <DatasetChangingMergedProjectModal
        hideButton
        nondismissable
        openModal={changeMergedProjectModalOpen}
        onCancel={handleChangeMergedModalCancel}
        onContinue={handleChangeMergedModalContinue}
      />
      <Box
        align="center"
        direction="row"
        justify="between"
        border={{ side: 'bottom', color: 'border-black', size: 'small' }}
        margin={{ bottom: 'large' }}
        pad={{ bottom: 'small' }}
      >
        <Text size="large">View/Edit Samples</Text>
        <Button primary label="Save & Go Back" onClick={handleSaveAndGoBack} />
      </Box>
      <Box
        direction={responsive('column', 'row')}
        gap={responsive('large', 'xlarge')}
      >
        <FormField
          label={
            <HelpLink
              label={<Text weight="bold">Data Format:</Text>}
              link={config.links.what_downloading}
            />
          }
          direction={responsive('column', 'row')}
          align={responsive('start', 'center')}
        >
          <Text>{getReadable(myDataset.format)}</Text>
        </FormField>
        {hasBulkRnaSeq && (
          <CheckBox
            label="Include all bulk RNA-seq data in the project"
            checked={includeBulk}
            onChange={({ target: { checked } }) => onIncludeBulkChange(checked)}
          />
        )}
        {isMergedObjectsAvailable && (
          <CheckBox
            label="Merge single-cell samples into 1 object"
            checked={includeMerge}
            onChange={({ target: { checked } }) =>
              onIncludeMergeChange(checked)
            }
          />
        )}
      </Box>
    </>
  )
}

export default DatasetSamplesTableOptionsHeader<|MERGE_RESOLUTION|>--- conflicted
+++ resolved
@@ -19,8 +19,8 @@
   onIncludeBulkChange = () => {},
   onIncludeMergeChange = () => {}
 }) => {
-<<<<<<< HEAD
-  const { back } = useRouter()
+  const { back, asPath } = useRouter()
+  const { setRestoreScrollPosition } = useScrollPosition()
   const {
     myDataset,
     isProjectMerged,
@@ -28,12 +28,6 @@
     setSamples
   } = useDatasetManager()
   const { selectAllModalitySamples, selectedSamples } = useDatasetSamplesTable()
-=======
-  const { back, asPath } = useRouter()
-  const { setRestoreScrollPosition } = useScrollPosition()
-  const { myDataset, setSamples } = useDatasetManager()
-  const { selectedSamples } = useDatasetSamplesTable()
->>>>>>> 4ab8913a
   const { responsive } = useResponsive()
 
   // For the changing merged project modal
