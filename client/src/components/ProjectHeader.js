import React, { useEffect, useState } from 'react'
import { useResponsive } from 'hooks/useResponsive'
import { config } from 'config'
import { Box, Grid, Text } from 'grommet'
import { useMyDataset } from 'hooks/useMyDataset'
import { Badge } from 'components/Badge'
import { DatasetAddProjectModal } from 'components/DatasetAddProjectModal'
import { Link } from 'components/Link'
import { Icon } from 'components/Icon'
import { InfoText } from 'components/InfoText'
import { Pill } from 'components/Pill'
import { WarningText } from 'components/WarningText'
import { CCDLDatasetDownloadModal } from 'components/CCDLDatasetDownloadModal'
import { capitalize } from 'helpers/capitalize'
import { filterOut } from 'helpers/filterOut'
import { getReadable } from 'helpers/getReadable'
import { getReadableModality } from 'helpers/getReadableModality'

export const ProjectHeader = ({ project, linked = false }) => {
  const { myDataset, getHasProject } = useMyDataset()
  const { responsive } = useResponsive()

  const [isProjectInMyDataset, setIsProjectInMyDataset] = useState()

  const hasUnavailableSample = Number(project.unavailable_samples_count) !== 0
  const unavailableSampleCountText =
    Number(project.unavailable_samples_count) > 1 ? 'samples' : 'sample'

  useEffect(() => {
    setIsProjectInMyDataset(getHasProject(project))
  }, [myDataset])

  return (
    <Box pad={responsive({ horizontal: 'medium' })}>
      <Box
        direction={responsive('column', 'row')}
        align="start"
        justifyContents="between"
        margin={{ bottom: responsive('medium', 'large') }}
      >
        <Box flex="shrink" pad={{ right: 'medium' }}>
          {linked ? (
            <Link href={`/projects/${project.scpca_id}`}>
              <Text weight="bold" color="brand" size="large">
                {project.title}
              </Text>
            </Link>
          ) : (
            <Text weight="bold" color="brand" size="large">
              {project.title}
            </Text>
          )}
        </Box>
        <Box
          gap="small"
          align="end"
          width={{ min: '0px' }}
          flex="grow"
          pad={{ top: responsive('medium', 'none') }}
        >
          <Box align="center" gap="small">
            {isProjectAddedToDataset(project) ? (
              <Box
                direction="row"
                align="center"
                gap="small"
                margin={{ vertical: 'small' }}
              >
                <Icon color="success" name="Check" />
                <Text color="success">Added to Dataset</Text>
              </Box>
            ) : (
              <DatasetAddProjectModal project={project} />
            )}
            <CCDLDatasetDownloadModal label="Download Now" secondary />
            {project.has_bulk_rna_seq && (
              <Pill label={`Includes ${getReadable('has_bulk_rna_seq')}`} />
            )}
<<<<<<< HEAD
          </Box>
          <Box
            gap="small"
            align="end"
            width={{ min: '0px' }}
            flex="grow"
            pad={{ top: responsive('medium', 'none') }}
          >
            <Box align="center" gap="small">
              {isProjectInMyDataset ? (
                <Box
                  direction="row"
                  align="center"
                  gap="small"
                  margin={{ vertical: 'small' }}
                >
                  <Icon color="success" name="Check" />
                  <Text color="success">Added to Dataset</Text>
                </Box>
              ) : (
                <DatasetAddProjectModal project={project} />
              )}
              {project.has_bulk_rna_seq && (
                <Pill label={`Includes ${getReadable('has_bulk_rna_seq')}`} />
              )}
            </Box>
=======
>>>>>>> 6d41ffb1
          </Box>
        </Box>
      </Box>
      <Grid columns={responsive('1', '1/4')} gap={responsive('medium')}>
        <Badge
          badge="Samples"
          label={`${project.downloadable_sample_count} Downloadable Samples`}
        />
        <Badge
          badge="SeqUnit"
          label={project.seq_units.map((su) => capitalize(su || ''))}
        />
        <Badge badge="Kit" label={project.technologies.join(', ')} />
        {project.modalities.length > 0 && (
          <Badge
            badge="Modality"
            label={filterOut(project.modalities, 'SINGLE_CELL')
              .map(getReadableModality)
              .join(', ')}
          />
        )}
      </Grid>

      {hasUnavailableSample && (
        <Box
          border={{ side: 'top' }}
          margin={{ top: 'medium' }}
          pad={{ top: 'medium', bottom: 'small' }}
        >
          <InfoText
            label={`${project.unavailable_samples_count} more ${unavailableSampleCountText} will be made available soon`}
          />
        </Box>
      )}

      {project.has_multiplexed_data && (
        <Box
          border={!hasUnavailableSample ? { side: 'top' } : ''}
          margin={{ top: 'medium' }}
          pad={!hasUnavailableSample ? { top: 'medium' } : ''}
        >
          <WarningText
            lineBreak={false}
            text={`${
              project.multiplexed_sample_count || 'N/A'
            } samples are multiplexed.`}
            link={config.links.how_processed_multiplexed}
            linkLabel="Learn more"
            iconMargin="0"
          />
        </Box>
      )}
    </Box>
  )
}

export default ProjectHeader<|MERGE_RESOLUTION|>--- conflicted
+++ resolved
@@ -59,7 +59,7 @@
           pad={{ top: responsive('medium', 'none') }}
         >
           <Box align="center" gap="small">
-            {isProjectAddedToDataset(project) ? (
+            {isProjectInMyDataset ? (
               <Box
                 direction="row"
                 align="center"
@@ -76,35 +76,6 @@
             {project.has_bulk_rna_seq && (
               <Pill label={`Includes ${getReadable('has_bulk_rna_seq')}`} />
             )}
-<<<<<<< HEAD
-          </Box>
-          <Box
-            gap="small"
-            align="end"
-            width={{ min: '0px' }}
-            flex="grow"
-            pad={{ top: responsive('medium', 'none') }}
-          >
-            <Box align="center" gap="small">
-              {isProjectInMyDataset ? (
-                <Box
-                  direction="row"
-                  align="center"
-                  gap="small"
-                  margin={{ vertical: 'small' }}
-                >
-                  <Icon color="success" name="Check" />
-                  <Text color="success">Added to Dataset</Text>
-                </Box>
-              ) : (
-                <DatasetAddProjectModal project={project} />
-              )}
-              {project.has_bulk_rna_seq && (
-                <Pill label={`Includes ${getReadable('has_bulk_rna_seq')}`} />
-              )}
-            </Box>
-=======
->>>>>>> 6d41ffb1
           </Box>
         </Box>
       </Box>
