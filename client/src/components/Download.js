<<<<<<< HEAD
/* eslint-disable no-nested-ternary */
import React, { useContext, useEffect, useState } from 'react'
import { Anchor, Text } from 'grommet'
import { Button } from 'components/Button'
import { Icon } from 'components/Icon'
import { Modal, ModalHeader } from 'components/Modal'
import { DownloadStarted } from 'components/DownloadStarted'
import { DownloadOptions } from 'components/DownloadOptions'
import { DownloadToken } from 'components/DownloadToken'
import { ScPCAPortalContext } from 'contexts/ScPCAPortalContext'
import { AnalyticsContext } from 'contexts/AnalyticsContext'
=======
import React, { useState, useEffect } from 'react'
import {
  Anchor,
  Box,
  Grid,
  Text,
  FormField,
  TextInput,
  CheckBox
} from 'grommet'
import { Button } from 'components/Button'
import { Modal } from 'components/Modal'
import { Link } from 'components/Link'
import { useAnalytics } from 'hooks/useAnalytics'
import { useScPCAPortal } from 'hooks/useScPCAPortal'
import { useResponsive } from 'hooks/useResponsive'
>>>>>>> 35efa981
import { api } from 'api'
import { formatDate } from 'helpers/formatDate'
<<<<<<< HEAD
import { isProjectID } from 'helpers/isProjectID'

// Button and Modal to show when downloading
export const Download = ({ icon, resource }) => {
  const { token, email, surveyListForm } = useContext(ScPCAPortalContext)
  const { trackDownload } = useContext(AnalyticsContext)
  const [publicComputedFile, setPublicComputedFile] = useState(() =>
    resource.computed_files.length === 1 ? resource.computed_files[0] : null
  )
  const [showing, setShowing] = useState(false)
  const [download, setDownload] = useState(false)
  const label = isProjectID(resource.scpca_id)
    ? 'Download Project'
    : 'Download Sample'
=======
import { config } from 'config'
import DownloadSVG from '../images/download-folder.svg'

// label for the checkbox needs to be component to show links
const AcceptLabel = () => {
  return (
    <Text id="agreement">
      I agree to the <Link label="Terms of Service" href="/terms-of-use" /> and{' '}
      <Link label="Privacy Policy" href="/privacy-policy" />.
    </Text>
  )
}

// label for the checkbox needs to be component to show links
const UpdatesLabel = () => {
  return (
    <Text id="update">
      I would like to receive occasional updates from the{' '}
      <Link label="Data Lab Team" href="https://ccdatalab.org" />.
    </Text>
  )
}

// View when the user has no token in local storage yet
export const TokenView = () => {
  // needs email validation
  const {
    email,
    setEmail,
    wantsEmails,
    setWantsEmails,
    acceptsTerms,
    setAcceptsTerms,
    createToken,
    validateToken,
    emailListForm
  } = useScPCAPortal()
  const [requesting, setRequesting] = useState(false)
  const [errors, setErrors] = useState([])

  useEffect(() => {
    const asyncTokenRequest = async () => {
      const validation = await validateToken()
      if (validation.isValid) {
        const tokenRequest = await createToken()
        if (tokenRequest.isOK) {
          setErrors([])
        }
        // quietly sign them up for emails if checked
        if (wantsEmails) {
          emailListForm.submit({ email })
        }
      } else {
        // invalid set errors here
        setErrors(validation.errors)
        setRequesting(false)
      }
    }
    if (requesting) asyncTokenRequest()
  }, [requesting])

  return (
    <Box>
      <Text>
        Please read and accept our{' '}
        <Link label="Terms of Service" href="/terms-of-use" /> and{' '}
        <Link label="Privacy Policy" href="/privacy-policy" /> before you
        download data.
      </Text>
      {(errors || errors.length) && <Text color="error">{errors}</Text>}
      <FormField label="Email">
        <TextInput
          value={email || ''}
          onChange={({ target: { value } }) => setEmail(value)}
          aria-label="Email"
        />
      </FormField>
      <CheckBox
        label={<AcceptLabel />}
        aria-labelledby="agreement"
        value
        checked={acceptsTerms}
        onChange={({ target: { checked } }) => setAcceptsTerms(checked)}
      />
      <CheckBox
        label={<UpdatesLabel />}
        aria-labelledby="update"
        value
        checked={wantsEmails}
        onChange={({ target: { checked } }) => setWantsEmails(checked)}
      />
      <Box direction="row" justify="end" margin={{ top: 'medium' }}>
        <Button
          primary
          label="Download"
          aria-label="Download"
          disabled={!acceptsTerms || !email || requesting}
          onClick={() => setRequesting(true)}
        />
      </Box>
    </Box>
  )
}

// View when the donwload should have been initiated
export const DownloadView = ({ computedFile }) => {
  // open the file in a new tab
  const {
    project,
    sample,
    size_in_bytes: size,
    download_url: href
  } = computedFile
  const startedText = project
    ? 'Your download for the project should have started.'
    : 'Your download for the sample should have started.'
  const idText = project
    ? `Project ID: ${project.scpca_id}`
    : `Sample ID: ${sample.scpca_id}`

  const { size: responsiveSize } = useResponsive()

  return (
    <>
      <Grid
        columns={['2/3', '1/3']}
        align="center"
        gap="large"
        pad={{ bottom: 'medium' }}
        border={{
          side: 'bottom',
          color: 'border-black',
          size: 'small'
        }}
      >
        <Box>
          <Text>{startedText}</Text>
          <Box
            direction="row"
            justify="between"
            margin={{ vertical: 'medium' }}
          >
            <Text weight="bold">{idText}</Text>
            <Text weight="bold">Size: {formatBytes(size)}</Text>
          </Box>
          <Box gap="medium">
            {responsiveSize !== 'small' && (
              <Text italic color="black-tint-40">
                If your download has not started, please ensure that pop-ups are
                not blocked to enable automatic downloads. You can download now
                by using the button below:
              </Text>
            )}
            <Button
              alignSelf="start"
              label="Download Now"
              aria-label="Download Now"
              href={href}
              target="_blank"
            />
          </Box>
        </Box>
        <Box pad={{ bottom: 'medium', horizontal: 'medium' }}>
          <DownloadSVG
            width="100%"
            height="auto"
            role="presentation"
            aria-hidden="true"
            focusable="false"
          />
        </Box>
      </Grid>
      <Box
        direction="row"
        align="center"
        justify="between"
        pad={{ top: 'large' }}
      >
        <Text>
          <Link
            href={config.links.what_downloading}
            label="Read the docs here"
          />{' '}
          to learn about what you can expect in your download file.
        </Text>
      </Box>
    </>
  )
}

// Button and Modal to show when downloading
export const Download = ({ Icon, computedFile: publicComputedFile }) => {
  const { token, email, surveyListForm } = useScPCAPortal()
  const { trackDownload } = useAnalytics()
  const { id, type, project, sample } = publicComputedFile
  const label = project ? 'Download Project' : 'Download Sample'

  const [showing, setShowing] = useState(false)
  const [download, setDownload] = useState(false)
>>>>>>> 35efa981

  const handleClick = () => {
    setShowing(true)
    if (download && download.download_url) {
      const { type, project, sample } = publicComputedFile
      trackDownload(type, project, sample)
      surveyListForm.submit({ email, scpca_last_download_date: formatDate() })
      window.open(download.download_url)
    }
  }

<<<<<<< HEAD
  const handleBackToOptions = () => {
    setPublicComputedFile(null)
  }

  const handleSelectFile = (file) => {
    setDownload(false)
    setPublicComputedFile(file)
  }

  useEffect(() => {
    if (!showing) {
      setDownload(false)
      setPublicComputedFile(null)
    }

=======
  useEffect(() => {
>>>>>>> 35efa981
    const asyncFetch = async () => {
      const downloadRequest = await api.computedFiles.get(
        publicComputedFile.id,
        token
      )
      if (downloadRequest.isOk) {
        // try to open download
        const { type, project, sample } = publicComputedFile
        trackDownload(type, project, sample)
        surveyListForm.submit({ email, scpca_last_download_date: formatDate() })
        window.open(downloadRequest.response.download_url)
        setDownload(downloadRequest.response)
      } else {
        console.error('clear the token and go back to that view')
      }
    }

    if (!download && token && showing && publicComputedFile) asyncFetch()
  }, [download, token, showing, publicComputedFile])

  return (
    <>
      {icon ? (
        <Anchor icon={icon} onClick={handleClick} />
      ) : (
        <Button
          aria-label={label}
          flex="grow"
          primary
          label={label}
          disabled={publicComputedFile === undefined}
          onClick={handleClick}
        />
      )}
      <Modal title={label} showing={showing} setShowing={setShowing}>
        {publicComputedFile && (
          <ModalHeader>
            <Text
              color="brand"
              role="button"
              margin={{ bottom: 'medium' }}
              style={{ cursor: 'pointer' }}
              onClick={handleBackToOptions}
            >
              <Icon size="16px" name="ChevronLeft" /> View Download Options
            </Text>
          </ModalHeader>
        )}
        <Modal.Body>
          {download && token && publicComputedFile ? (
            <DownloadStarted
              resource={resource}
              computedFile={download}
              handleSelectFile={handleSelectFile}
            />
          ) : !token && publicComputedFile ? (
            <DownloadToken />
          ) : !publicComputedFile ? (
            <DownloadOptions
              handleSelectFile={handleSelectFile}
              computedFiles={resource.computed_files}
            />
          ) : null}
        </Modal.Body>
      </Modal>
    </>
  )
}

export default Download<|MERGE_RESOLUTION|>--- conflicted
+++ resolved
@@ -1,6 +1,5 @@
-<<<<<<< HEAD
 /* eslint-disable no-nested-ternary */
-import React, { useContext, useEffect, useState } from 'react'
+import React, { useEffect, useState } from 'react'
 import { Anchor, Text } from 'grommet'
 import { Button } from 'components/Button'
 import { Icon } from 'components/Icon'
@@ -8,35 +7,16 @@
 import { DownloadStarted } from 'components/DownloadStarted'
 import { DownloadOptions } from 'components/DownloadOptions'
 import { DownloadToken } from 'components/DownloadToken'
-import { ScPCAPortalContext } from 'contexts/ScPCAPortalContext'
-import { AnalyticsContext } from 'contexts/AnalyticsContext'
-=======
-import React, { useState, useEffect } from 'react'
-import {
-  Anchor,
-  Box,
-  Grid,
-  Text,
-  FormField,
-  TextInput,
-  CheckBox
-} from 'grommet'
-import { Button } from 'components/Button'
-import { Modal } from 'components/Modal'
-import { Link } from 'components/Link'
 import { useAnalytics } from 'hooks/useAnalytics'
 import { useScPCAPortal } from 'hooks/useScPCAPortal'
-import { useResponsive } from 'hooks/useResponsive'
->>>>>>> 35efa981
 import { api } from 'api'
 import { formatDate } from 'helpers/formatDate'
-<<<<<<< HEAD
 import { isProjectID } from 'helpers/isProjectID'
 
 // Button and Modal to show when downloading
 export const Download = ({ icon, resource }) => {
-  const { token, email, surveyListForm } = useContext(ScPCAPortalContext)
-  const { trackDownload } = useContext(AnalyticsContext)
+  const { token, email, surveyListForm } = useScPCAPortal()
+  const { trackDownload } = useAnalytics()
   const [publicComputedFile, setPublicComputedFile] = useState(() =>
     resource.computed_files.length === 1 ? resource.computed_files[0] : null
   )
@@ -45,207 +25,6 @@
   const label = isProjectID(resource.scpca_id)
     ? 'Download Project'
     : 'Download Sample'
-=======
-import { config } from 'config'
-import DownloadSVG from '../images/download-folder.svg'
-
-// label for the checkbox needs to be component to show links
-const AcceptLabel = () => {
-  return (
-    <Text id="agreement">
-      I agree to the <Link label="Terms of Service" href="/terms-of-use" /> and{' '}
-      <Link label="Privacy Policy" href="/privacy-policy" />.
-    </Text>
-  )
-}
-
-// label for the checkbox needs to be component to show links
-const UpdatesLabel = () => {
-  return (
-    <Text id="update">
-      I would like to receive occasional updates from the{' '}
-      <Link label="Data Lab Team" href="https://ccdatalab.org" />.
-    </Text>
-  )
-}
-
-// View when the user has no token in local storage yet
-export const TokenView = () => {
-  // needs email validation
-  const {
-    email,
-    setEmail,
-    wantsEmails,
-    setWantsEmails,
-    acceptsTerms,
-    setAcceptsTerms,
-    createToken,
-    validateToken,
-    emailListForm
-  } = useScPCAPortal()
-  const [requesting, setRequesting] = useState(false)
-  const [errors, setErrors] = useState([])
-
-  useEffect(() => {
-    const asyncTokenRequest = async () => {
-      const validation = await validateToken()
-      if (validation.isValid) {
-        const tokenRequest = await createToken()
-        if (tokenRequest.isOK) {
-          setErrors([])
-        }
-        // quietly sign them up for emails if checked
-        if (wantsEmails) {
-          emailListForm.submit({ email })
-        }
-      } else {
-        // invalid set errors here
-        setErrors(validation.errors)
-        setRequesting(false)
-      }
-    }
-    if (requesting) asyncTokenRequest()
-  }, [requesting])
-
-  return (
-    <Box>
-      <Text>
-        Please read and accept our{' '}
-        <Link label="Terms of Service" href="/terms-of-use" /> and{' '}
-        <Link label="Privacy Policy" href="/privacy-policy" /> before you
-        download data.
-      </Text>
-      {(errors || errors.length) && <Text color="error">{errors}</Text>}
-      <FormField label="Email">
-        <TextInput
-          value={email || ''}
-          onChange={({ target: { value } }) => setEmail(value)}
-          aria-label="Email"
-        />
-      </FormField>
-      <CheckBox
-        label={<AcceptLabel />}
-        aria-labelledby="agreement"
-        value
-        checked={acceptsTerms}
-        onChange={({ target: { checked } }) => setAcceptsTerms(checked)}
-      />
-      <CheckBox
-        label={<UpdatesLabel />}
-        aria-labelledby="update"
-        value
-        checked={wantsEmails}
-        onChange={({ target: { checked } }) => setWantsEmails(checked)}
-      />
-      <Box direction="row" justify="end" margin={{ top: 'medium' }}>
-        <Button
-          primary
-          label="Download"
-          aria-label="Download"
-          disabled={!acceptsTerms || !email || requesting}
-          onClick={() => setRequesting(true)}
-        />
-      </Box>
-    </Box>
-  )
-}
-
-// View when the donwload should have been initiated
-export const DownloadView = ({ computedFile }) => {
-  // open the file in a new tab
-  const {
-    project,
-    sample,
-    size_in_bytes: size,
-    download_url: href
-  } = computedFile
-  const startedText = project
-    ? 'Your download for the project should have started.'
-    : 'Your download for the sample should have started.'
-  const idText = project
-    ? `Project ID: ${project.scpca_id}`
-    : `Sample ID: ${sample.scpca_id}`
-
-  const { size: responsiveSize } = useResponsive()
-
-  return (
-    <>
-      <Grid
-        columns={['2/3', '1/3']}
-        align="center"
-        gap="large"
-        pad={{ bottom: 'medium' }}
-        border={{
-          side: 'bottom',
-          color: 'border-black',
-          size: 'small'
-        }}
-      >
-        <Box>
-          <Text>{startedText}</Text>
-          <Box
-            direction="row"
-            justify="between"
-            margin={{ vertical: 'medium' }}
-          >
-            <Text weight="bold">{idText}</Text>
-            <Text weight="bold">Size: {formatBytes(size)}</Text>
-          </Box>
-          <Box gap="medium">
-            {responsiveSize !== 'small' && (
-              <Text italic color="black-tint-40">
-                If your download has not started, please ensure that pop-ups are
-                not blocked to enable automatic downloads. You can download now
-                by using the button below:
-              </Text>
-            )}
-            <Button
-              alignSelf="start"
-              label="Download Now"
-              aria-label="Download Now"
-              href={href}
-              target="_blank"
-            />
-          </Box>
-        </Box>
-        <Box pad={{ bottom: 'medium', horizontal: 'medium' }}>
-          <DownloadSVG
-            width="100%"
-            height="auto"
-            role="presentation"
-            aria-hidden="true"
-            focusable="false"
-          />
-        </Box>
-      </Grid>
-      <Box
-        direction="row"
-        align="center"
-        justify="between"
-        pad={{ top: 'large' }}
-      >
-        <Text>
-          <Link
-            href={config.links.what_downloading}
-            label="Read the docs here"
-          />{' '}
-          to learn about what you can expect in your download file.
-        </Text>
-      </Box>
-    </>
-  )
-}
-
-// Button and Modal to show when downloading
-export const Download = ({ Icon, computedFile: publicComputedFile }) => {
-  const { token, email, surveyListForm } = useScPCAPortal()
-  const { trackDownload } = useAnalytics()
-  const { id, type, project, sample } = publicComputedFile
-  const label = project ? 'Download Project' : 'Download Sample'
-
-  const [showing, setShowing] = useState(false)
-  const [download, setDownload] = useState(false)
->>>>>>> 35efa981
 
   const handleClick = () => {
     setShowing(true)
@@ -257,7 +36,6 @@
     }
   }
 
-<<<<<<< HEAD
   const handleBackToOptions = () => {
     setPublicComputedFile(null)
   }
@@ -273,9 +51,6 @@
       setPublicComputedFile(null)
     }
 
-=======
-  useEffect(() => {
->>>>>>> 35efa981
     const asyncFetch = async () => {
       const downloadRequest = await api.computedFiles.get(
         publicComputedFile.id,
