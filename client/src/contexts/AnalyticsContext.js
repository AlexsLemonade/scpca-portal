<<<<<<< HEAD
import React from 'react'
import ReactGA from 'react-ga4'
=======
import React, { createContext } from 'react'
import ReactGA from 'react-ga'
>>>>>>> 35efa981
import { events } from 'config/ga'
import { capitalize } from 'helpers/capitalize'

ReactGA.initialize('G-3YR7L2222E')

export const AnalyticsContext = createContext({})

export const AnalyticsContextProvider = ({ children }) => {
  const trackEvent = (
    category,
    action,
    label,
    value,
    noninteraction = false
  ) => {
    ReactGA.event({ category, action, label, value, noninteraction })
  }

  // each event defined as `name` in config/ga
  // will be available from the context as `trackName`
  const trackEvents = {}
  Object.entries(events).forEach(([name, eventFunc]) => {
    trackEvents[`track${capitalize(name)}`] = (...args) =>
      trackEvent(...eventFunc(...args))
  })

  return (
    <AnalyticsContext.Provider
      value={{
        trackEvent,
        ...trackEvents
      }}
    >
      {children}
    </AnalyticsContext.Provider>
  )
}<|MERGE_RESOLUTION|>--- conflicted
+++ resolved
@@ -1,10 +1,5 @@
-<<<<<<< HEAD
-import React from 'react'
+import React, { createContext } from 'react'
 import ReactGA from 'react-ga4'
-=======
-import React, { createContext } from 'react'
-import ReactGA from 'react-ga'
->>>>>>> 35efa981
 import { events } from 'config/ga'
 import { capitalize } from 'helpers/capitalize'
 
