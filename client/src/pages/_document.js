--- conflicted
+++ resolved
@@ -28,15 +28,9 @@
             rel="stylesheet"
           />
           {/* Google Analytics */}
-<<<<<<< HEAD
-          <script
-            async
+          <Script
             src="https://www.googletagmanager.com/gtag/js?id=G-3YR7L2222E"
-=======
-          <Script
-            src="https://www.googletagmanager.com/gtag/js?id=G-BYH3X5WS0V"
             strategy="afterInteractive"
->>>>>>> 45abb3a2
           />
           {/* Hotjar */}
           <Script
