import React, { useState } from 'react'
import { Box, Tabs, Tab, Text } from 'grommet'
import { useRouter } from 'next/router'
import { ProjectSamplesTableContextProvider } from 'contexts/ProjectSamplesTableContext'
import { ProjectHeader } from 'components/ProjectHeader'
import { DetailsTable } from 'components/DetailsTable'
import { ProjectAbstractDetail } from 'components/ProjectAbstractDetail'
import { ProjectAdditionalRestrictions } from 'components/ProjectAdditionalRestrictions'
import { ProjectPublicationsDetail } from 'components/ProjectPublicationsDetail'
import { ProjectExternalAccessionsDetail } from 'components/ProjectExternalAccessionsDetail'
import { ProjectSamplesTable } from 'components/ProjectSamplesTable'
import { ProjectSamplesSummaryTable } from 'components/ProjectSamplesSummaryTable'
import { Link } from 'components/Link'
import { api } from 'api'
import { useResponsive } from 'hooks/useResponsive'
import { PageTitle } from 'components/PageTitle'
import { DownloadOptionsContextProvider } from 'contexts/DownloadOptionsContext'
import { CCDLDatasetDownloadModalContextProvider } from 'contexts/CCDLDatasetDownloadModalContext'

const Project = ({ project, ccdlDatasets }) => {
  if (!project) return '404'
  const router = useRouter()
  const showSamples = router.asPath.indexOf('samples') !== -1
  const [activeIndex, setActiveIndex] = useState(showSamples ? 1 : 0)
  const onActive = (nextIndex) => setActiveIndex(nextIndex)
  const { responsive } = useResponsive()

  const ccdlDataDatasets = ccdlDatasets.filter((d) => d.format !== 'METADATA')
  const ccdlMetadataDatasets = ccdlDatasets.filter(
    (d) => d.format === 'METADATA'
  )

  return (
    <>
      <PageTitle title={project.title} />
      <Box width="xlarge">
        <CCDLDatasetDownloadModalContextProvider
          project={project}
          datasets={ccdlDataDatasets}
        >
          <ProjectHeader project={project} />
        </CCDLDatasetDownloadModalContextProvider>
        <Box pad={{ vertical: 'large' }}>
          <Tabs activeIndex={activeIndex} onActive={onActive}>
            <Tab title="Project Details">
              <Box pad={{ vertical: 'large' }}>
                <DetailsTable
                  data={project}
                  order={[
                    {
                      label: 'Abstract',
                      value: (
                        <ProjectAbstractDetail abstract={project.abstract} />
                      )
                    },
                    {
                      label: 'Publications',
                      value:
                        project.publications.length > 0 ? (
                          <ProjectPublicationsDetail
                            publications={project.publications}
                          />
                        ) : (
                          ''
                        )
                    },
                    {
                      label: 'Also deposited under',
                      value:
                        project.external_accessions.length > 0 ? (
                          <ProjectExternalAccessionsDetail
                            externalAccessions={project.external_accessions}
                          />
                        ) : (
                          ''
                        )
                    },
                    {
                      label: 'DOI',
                      value:
                        project.publications.length > 0 ? (
                          <Text>
                            {project.publications.map((publication) => (
                              <Box key={publication.doi}>
                                <Link
                                  label={publication.doi}
                                  href={publication.doi_url}
                                />
                              </Box>
                            ))}
                          </Text>
                        ) : (
                          ''
                        )
                    },
                    {
                      label: 'disease_timings',
                      value:
                        project.disease_timings.length > 0 ? (
                          <Text>{project.disease_timings.join(', ')}</Text>
                        ) : (
                          ''
                        )
                    },

                    'sample_count',
                    'human_readable_pi_name',
                    {
                      label: 'Contact Information',
                      value:
                        project.contacts.length > 0 ? (
                          <>
                            {project.contacts.map((contact, i) => (
                              <Text key={contact}>
                                {i ? ', ' : ''}
                                <Link
                                  key={contact.name}
                                  label={`${contact.name} <${contact.email}>`}
                                  href={`mailto:${contact.email}`}
                                />
                              </Text>
                            ))}
                          </>
                        ) : (
                          ''
                        )
                    },
                    {
                      label: 'Additional Restrictions',
                      value: (
                        <ProjectAdditionalRestrictions
                          text={project.additional_restrictions || 'Pending'}
                        />
                      )
                    }
                  ]}
                />
              </Box>
              <Text size="large" weight="bold">
                Sample Summary
              </Text>
              <Box
                pad={{ vertical: 'medium' }}
                width={{ max: 'full' }}
                overflow="auto"
              >
                <ProjectSamplesSummaryTable summaries={project.summaries} />
              </Box>
            </Tab>
            <Tab title="Sample Details">
              <Box
                pad={{ vertical: 'medium' }}
                width={{ max: 'full' }}
                overflow="auto"
              >
                <CCDLDatasetDownloadModalContextProvider
                  project={project}
                  datasets={ccdlMetadataDatasets}
                >
<<<<<<< HEAD
                  <ProjectSamplesTableContextProvider
                    project={project}
                    samples={project.samples}
                    canAdd
                  >
                    <ProjectSamplesTable stickies={responsive(0, 3)} />
                  </ProjectSamplesTableContextProvider>
                </DownloadOptionsContextProvider>
=======
                  <DownloadOptionsContextProvider
                    resource={project}
                    attribute="samples"
                  >
                    <DatasetSamplesTableContextProvider>
                      <ProjectSamplesTable
                        project={project}
                        stickies={responsive(0, 3)}
                      />
                    </DatasetSamplesTableContextProvider>
                  </DownloadOptionsContextProvider>
                </CCDLDatasetDownloadModalContextProvider>
>>>>>>> 07fbef89
              </Box>
            </Tab>
          </Tabs>
        </Box>
      </Box>
    </>
  )
}

export const getServerSideProps = async ({ query: projectQuery }) => {
  const ccdlDatasetQuery = {
    ccdl_project_id: projectQuery.scpca_id,
    limit: 100
  }

  const [projectRequest, ccdlDatasetRequest] = await Promise.all([
    api.projects.get(projectQuery.scpca_id),
    api.ccdlDatasets.list(ccdlDatasetQuery)
  ])

  if (projectRequest.isOk && ccdlDatasetRequest.isOk) {
    const project = projectRequest.response
    const { results: ccdlDatasets } = ccdlDatasetRequest.response
    return {
      props: { project, ccdlDatasets }
    }
  }

  if (projectRequest.status === 404) {
    return { notFound: true }
  }

  return { props: { project: null, ccdlDatasets: null } }
}

export default Project<|MERGE_RESOLUTION|>--- conflicted
+++ resolved
@@ -157,29 +157,19 @@
                   project={project}
                   datasets={ccdlMetadataDatasets}
                 >
-<<<<<<< HEAD
-                  <ProjectSamplesTableContextProvider
-                    project={project}
-                    samples={project.samples}
-                    canAdd
-                  >
-                    <ProjectSamplesTable stickies={responsive(0, 3)} />
-                  </ProjectSamplesTableContextProvider>
-                </DownloadOptionsContextProvider>
-=======
                   <DownloadOptionsContextProvider
                     resource={project}
                     attribute="samples"
                   >
-                    <DatasetSamplesTableContextProvider>
-                      <ProjectSamplesTable
-                        project={project}
-                        stickies={responsive(0, 3)}
-                      />
-                    </DatasetSamplesTableContextProvider>
+                    <ProjectSamplesTableContextProvider
+                      project={project}
+                      samples={project.samples}
+                      canAdd
+                    >
+                      <ProjectSamplesTable stickies={responsive(0, 3)} />
+                    </ProjectSamplesTableContextProvider>
                   </DownloadOptionsContextProvider>
                 </CCDLDatasetDownloadModalContextProvider>
->>>>>>> 07fbef89
               </Box>
             </Tab>
           </Tabs>
