import React, { useMemo, useState } from 'react'
import {
  Box,
  FormField,
  Grid,
  Image,
  Paragraph,
  Stack,
  TextInput,
  Text
} from 'grommet'
import { Button } from 'components/Button'
import { Link } from 'components/Link'
import { api } from 'api'
import { HeroBand, CardBand } from 'components/Band'
import { ErrorLabel } from 'components/ErrorLabel'
import styled, { css } from 'styled-components'
import { getStatsBlocks } from 'helpers/getStatsBlocks'
import { fillArrayRandom } from 'helpers/fillArrayRandom'
import { useScPCAPortal } from 'hooks/useScPCAPortal'
import { useResponsive } from 'hooks/useResponsive'
import { config } from 'config'
import PipelineSvg from '../images/pipeline.svg'
import FilesSvg from '../images/files.svg'

const ExposeBox = styled(Box)`
  > div {
    transition: height 0.1s ease-in;
  }

  ${({ exposed }) => {
    if (['none', 'some'].includes(exposed)) {
      return css`
        position: relative;

        > div {
          height: ${exposed === 'none' ? '180px' : '320px'};
          overflow-y: hidden;
          &:after {
            content: '';
            display: block;
            position: absolute;
            background-repeat: no-repeat;
            background-image: radial-gradient(
              rgba(255, 255, 255, 1),
              transparent
            );
            height: 156px;
            bottom: 0;
            left: 0;
            right: 0;
          }
        }
        > button {
          z-index: 1;
        }
      `
    }
    return ''
  }}
`

const Home = ({ stats }) => {
<<<<<<< HEAD
  const cancerTypes = stats.cancer_types
    ? stats.cancer_types.filter((c) => c !== 'Normal margin')
    : null
  const { emailListForm } = React.useContext(ScPCAPortalContext)
  const { responsive } = useResponsive()
  const statBlocks = getStatsBlocks(stats)

  const cancerColors = React.useMemo(
    () =>
      stats.cancer_types
        ? fillArrayRandom(
            stats.cancer_types.length,
            'alexs-deep-blue-tint-70',
            'alexs-lemonade-tint-75',
            'alexs-light-blue-tint-60'
          )
        : '',
=======
  const { emailListForm } = useScPCAPortal()
  const { responsive } = useResponsive()
  const statBlocks = getStatsBlocks(stats)
  const cancerColors = useMemo(
    () =>
      fillArrayRandom(
        stats.cancer_types_count,
        'alexs-deep-blue-tint-70',
        'alexs-lemonade-tint-75',
        'alexs-light-blue-tint-60'
      ),
>>>>>>> 35efa981
    []
  )

  // when we have more cancer types to display add this back
  const [exposed, setExposed] = useState('all')

  const exposeMore = () => {
    if (exposed === 'none') return setExposed('some')
    return setExposed('all')
  }

  return (
    <>
      <HeroBand
        background="dawn"
        width="full"
        align="center"
        pad={{ top: 'xxlarge' }}
      >
        <Box
          width="full"
          background="alexs-light-blue"
          align="center"
          pad={{ bottom: 'small' }}
        >
          <Text size={responsive('large', 'xxlarge')}>
            Single-cell Pediatric Cancer Atlas Portal
          </Text>
        </Box>
        <Box width="medium" pad={{ top: 'large', bottom: 'large' }}>
          <Paragraph size="large" textAlign="center">
            Database of uniformly processed single-cell data from pediatric
            cancer clinical samples and xenografts
          </Paragraph>
        </Box>
        <Box pad={{ bottom: 'large' }}>
          <Link primary href="/projects">
            <Button primary label="Browse Portal" aria-label="Browse Portal" />
          </Link>
        </Box>
      </HeroBand>
      <Box
        width="full"
        align="center"
        pad={{ vertical: 'large', horizontal: 'small' }}
      >
        <Text size={responsive('large', 'xlarge')}>
          ScPCA Portal currently has
        </Text>
        <Box
          width="full"
          pad={{ vertical: 'large' }}
          background="linear-gradient(0deg, rgba(237,247,253,1) 50%, transparent 50%)"
          align="center"
        >
          <Grid
            columns={responsive('1', '1/4')}
            gap={responsive('large', 'xlarge')}
            margin={{ bottom: 'xlarge' }}
            width={responsive('small', 'large')}
            fill="horizontal"
          >
            {statBlocks.map((sb) => (
              <CardBand
                key={sb.name}
                elevation="medium"
                basis="1/4"
                align="center"
                pad={{ vertical: 'xlarge' }}
                background="white"
              >
                <Text size="large">{sb.value}</Text>
                <Text size="large">{sb.name}</Text>
              </CardBand>
            ))}
          </Grid>
        </Box>
        <Box
          align="center"
          width="full"
          background="dawn"
          pad={{ top: 'large' }}
        >
          <Text size="xlarge">Explore the available cancer types.</Text>
          <ExposeBox
            width="xlarge"
            pad={{ vertical: 'medium' }}
            align="center"
            exposed={exposed}
          >
            <Box
              direction="row"
              wrap
              align="center"
              pad={{ vertical: 'large' }}
            >
<<<<<<< HEAD
              {cancerTypes ? (
                cancerTypes.map((ct, i) => (
                  <Link key={ct} href={`/projects?diagnoses=${ct}`}>
                    <Box
                      round
                      background={cancerColors[i]}
                      pad={{ vertical: 'xsmall', horizontal: 'small' }}
                      margin="small"
                    >
                      <Text wordBreak="keep-all">{ct}</Text>
                    </Box>
                  </Link>
                ))
              ) : (
                <Text>Currently not available</Text>
              )}
=======
              {stats.cancer_types.map((ct, i) => (
                <Link key={ct} href={`/projects?diagnoses=${ct}`}>
                  <Box
                    round
                    background={cancerColors[i]}
                    pad={{ vertical: 'xsmall', horizontal: 'small' }}
                    margin="small"
                  >
                    <Text wordBreak="keep-all">{ct}</Text>
                  </Box>
                </Link>
              ))}
>>>>>>> 35efa981
            </Box>
            {exposed !== 'all' && (
              <Button
                primary
                onClick={exposeMore}
                label="Show More..."
                aria-label="Show More..."
              />
            )}
          </ExposeBox>
        </Box>
      </Box>
      <Box align="center" pad={{ vertical: 'large' }}>
        <Box
          direction="row"
          gap="large"
          width={{ max: '250px' }}
          align="center"
          pad={{ bottom: 'large' }}
        >
          <Image
            width="100%"
            src="/ccdlxalsf.png"
            alt="Childhood Cancer Data Lab powered by ALSF Logo"
          />
        </Box>
        <Box width="medium" pad={{ vertical: 'medium' }}>
          <Paragraph textAlign="center">
            Alex’s Lemonade Stand Foundation (ALSF) funded 10 childhood cancer
            investigators from 8 different institutions working on single-cell
            profiling to create a publicly available atlas of single-cell
            pediatric cancer data.
          </Paragraph>
        </Box>
        <Button
          primary
          label="Learn More"
          aria-label="Learn More"
          href="/about"
        />
      </Box>
      <Box
        width="full"
        align="center"
        background="dawn"
        pad={{ vertical: 'xlarge' }}
      >
        <Box
          width="xlarge"
          align="center"
          direction={responsive('column', 'row')}
          gap="xlarge"
        >
          <Stack anchor="bottom-right">
            <Box
              background="white"
              elevation="medium"
              pad={{ top: 'large', bottom: 'medium', horizontal: 'large' }}
              basis="1/2"
            >
              <Text weight="bold">How is the data processed?</Text>
              <Box pad={{ vertical: 'medium', right: 'xxlarge' }}>
                <Paragraph>
                  All of the data is uniformly processed with an open source and
                  freely available pipeline which uses alevin-fry, and
                  Bioconductor packages.
                </Paragraph>
              </Box>
              <Button
                alignSelf="start"
                label="Learn More"
                aria-label="Learn More"
                href={config.links.how_processed}
                target="_blank"
              />
            </Box>
            <Box margin={{ top: '6px' }}>
              <FilesSvg />
            </Box>
          </Stack>
          <Stack anchor="bottom-right">
            <Box
              background="white"
              elevation="medium"
              pad={{ top: 'large', bottom: 'medium', horizontal: 'large' }}
              basis="1/2"
            >
              <Text weight="bold">What am I downloading?</Text>
              <Box pad={{ vertical: 'medium', right: 'xxlarge' }}>
                <Paragraph>
                  When you download from the ScPCA Portal, you will receive both
                  filtered and unfiltered count matrices for each sample along
                  with sample and project metadata.
                </Paragraph>
              </Box>
              <Button
                alignSelf="start"
                label="Learn More"
                aria-label="Learn More"
                href={config.links.what_downloading}
                target="_blank"
              />
            </Box>
            <Box margin={{ top: '6px' }}>
              <PipelineSvg />
            </Box>
          </Stack>
        </Box>
      </Box>
      <Box align="center" pad={{ vertical: 'large' }}>
        <Text size={responsive('medium', 'xlarge')}>Sign up for updates</Text>
        <Text size={responsive('medium', 'large')}>
          Receive updates about new datasets and updates to the portal.
        </Text>
        <Box direction="row" gap="medium" pad={{ vertical: 'medium' }}>
          <FormField
            width="280px"
            error={
              emailListForm.hasError && (
                <ErrorLabel error={emailListForm.errors.email} />
              )
            }
          >
            <TextInput
              value={emailListForm.getAttribute('email') || ''}
              onChange={({ target: { value } }) => {
                emailListForm.setAttribute('email', value)
              }}
              aria-label="Email"
            />
          </FormField>
          <Box margin={{ top: 'medium', bottom: 'small' }}>
            <Button
              primary
              disabled={emailListForm.hasError}
              label="Subscribe"
              aria-label="Subscribe"
              onClick={async () => {
                if ((await emailListForm.validate()).isValid)
                  emailListForm.submit()
              }}
            />
          </Box>
        </Box>
        {emailListForm.success && (
          <Box>
            <Text color="success">Thank you for signing up!</Text>
          </Box>
        )}
      </Box>
    </>
  )
}

export const getStaticProps = async () => {
  const statsRequest = await api.stats.get()

  if (statsRequest.isOk) {
    const stats = statsRequest.response
    return {
      props: { stats },
      revalidate: 60 * 60 * 24 * 7 // one week in seconds
    }
  }

  return { props: { stats: {} }, revalidate: 60 }
}

export default Home<|MERGE_RESOLUTION|>--- conflicted
+++ resolved
@@ -61,25 +61,6 @@
 `
 
 const Home = ({ stats }) => {
-<<<<<<< HEAD
-  const cancerTypes = stats.cancer_types
-    ? stats.cancer_types.filter((c) => c !== 'Normal margin')
-    : null
-  const { emailListForm } = React.useContext(ScPCAPortalContext)
-  const { responsive } = useResponsive()
-  const statBlocks = getStatsBlocks(stats)
-
-  const cancerColors = React.useMemo(
-    () =>
-      stats.cancer_types
-        ? fillArrayRandom(
-            stats.cancer_types.length,
-            'alexs-deep-blue-tint-70',
-            'alexs-lemonade-tint-75',
-            'alexs-light-blue-tint-60'
-          )
-        : '',
-=======
   const { emailListForm } = useScPCAPortal()
   const { responsive } = useResponsive()
   const statBlocks = getStatsBlocks(stats)
@@ -91,7 +72,6 @@
         'alexs-lemonade-tint-75',
         'alexs-light-blue-tint-60'
       ),
->>>>>>> 35efa981
     []
   )
 
@@ -188,24 +168,6 @@
               align="center"
               pad={{ vertical: 'large' }}
             >
-<<<<<<< HEAD
-              {cancerTypes ? (
-                cancerTypes.map((ct, i) => (
-                  <Link key={ct} href={`/projects?diagnoses=${ct}`}>
-                    <Box
-                      round
-                      background={cancerColors[i]}
-                      pad={{ vertical: 'xsmall', horizontal: 'small' }}
-                      margin="small"
-                    >
-                      <Text wordBreak="keep-all">{ct}</Text>
-                    </Box>
-                  </Link>
-                ))
-              ) : (
-                <Text>Currently not available</Text>
-              )}
-=======
               {stats.cancer_types.map((ct, i) => (
                 <Link key={ct} href={`/projects?diagnoses=${ct}`}>
                   <Box
@@ -218,7 +180,6 @@
                   </Box>
                 </Link>
               ))}
->>>>>>> 35efa981
             </Box>
             {exposed !== 'all' && (
               <Button
@@ -384,7 +345,7 @@
     }
   }
 
-  return { props: { stats: {} }, revalidate: 60 }
+  return { props: { stats: { cancer_types: [] } }, revalidate: 60 }
 }
 
 export default Home