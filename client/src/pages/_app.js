--- conflicted
+++ resolved
@@ -27,37 +27,22 @@
     <>
       <Reset />
       <Grommet theme={theme}>
-<<<<<<< HEAD
         <Sentry.ErrorBoundary fallback={Fallback} showDialog>
           <ScPCAPortalContextProvider>
             <AnalyticsContextProvider>
               <PageTitle />
               <BannerContextProvider>
-                <Layout>
-                  {/* eslint-disable-next-line react/jsx-props-no-spreading */}
-                  <Component {...pageProps} />
-                </Layout>
+                <DatasetManagerContextProvider>
+                  <Layout>
+
+                      {/* eslint-disable-next-line react/jsx-props-no-spreading */}
+                      <Component {...pageProps} />
+                  </Layout>
+                </DatasetManagerContextProvider>
               </BannerContextProvider>
             </AnalyticsContextProvider>
           </ScPCAPortalContextProvider>
         </Sentry.ErrorBoundary>
-=======
-        <ScPCAPortalContextProvider>
-          <AnalyticsContextProvider>
-            <PageTitle />
-            <BannerContextProvider>
-              <DatasetManagerContextProvider>
-                <Layout>
-                  <Sentry.ErrorBoundary fallback={Fallback} showDialog>
-                    {/* eslint-disable-next-line react/jsx-props-no-spreading */}
-                    <Component {...pageProps} />
-                  </Sentry.ErrorBoundary>
-                </Layout>
-              </DatasetManagerContextProvider>
-            </BannerContextProvider>
-          </AnalyticsContextProvider>
-        </ScPCAPortalContextProvider>
->>>>>>> 65b37bc0
       </Grommet>
     </>
   )
