export const readableNames = {
  abstract: 'Abstract',
  computed_files: 'File',
  disease_timings: 'Disease Timing',
  diagnoses: 'Diagnosis',
  has_bulk_rna_seq: 'Bulk RNA-Seq',
  has_multiplexed_data: 'Multiplexed',
  has_cite_seq_data: 'CITE-seq',
  has_spatial_data: 'Spatial',
  has_single_cell: 'Single-cell',
  human_readable_pi_name: 'Primary Investigator',
  includes_cell_lines: 'Includes cell lines',
  includes_xenografts: 'Includes xenografts',
  modalities: 'Modalities',
  pi_name: 'Primary Investigator',
  samples: 'Samples',
  sample_count: 'Sample Count',
  seq_units: 'Seq Units',
  summaries: 'Summaries',
  technologies: 'Technologies',
  title: 'Title',
  BULK_RNA_SEQ: 'Bulk RNA-seq',
  CITE_SEQ: 'CITE-seq',
  SINGLE_CELL: 'Single-cell',
  SPATIAL: 'Spatial',
  MULTIPLEXED: 'Multiplexed',
  ANN_DATA: 'AnnData (Python)',
  SINGLE_CELL_EXPERIMENT: 'SingleCellExperiment (R)',
<<<<<<< HEAD
  '.rds': 'SingleCellExperiment (.rds)',
  '.h5ad': 'AnnData (.h5ad)'
}

export const storableNames = {
  'Single-cell': 'SINGLE_CELL',
  Spatial: 'SPATIAL',
  'AnnData (Python)': 'ANN_DATA',
  'SingleCellExperiment (R)': 'SINGLE_CELL_EXPERIMENT'
=======
  SPATIAL_SPACERANGER: 'Spaceranger'
>>>>>>> d63d591d
}

// Alternate presentation
const readableFiles = {
  SINGLE_CELL: 'Single-cell data',
  SPATIAL: 'Spatial data',
  MULTIPLEXED: 'Single-cell Multiplexed data',
  has_cite_seq_data: 'CITE-seq data',
  has_spatial_data: 'Spatial',
  has_single_cell: 'Single-cell',
  has_bulk_rna_seq: 'Bulk RNA-Seq data',
  has_multiplexed_data: 'Multiplexed single-cell data'
}

export const getReadable = (key) => readableNames[key] || key

export const getStorable = (key) => storableNames[key] || key

export const getReadableFiles = (key) => readableFiles[key] || getReadable(key)

export default getReadable<|MERGE_RESOLUTION|>--- conflicted
+++ resolved
@@ -26,7 +26,7 @@
   MULTIPLEXED: 'Multiplexed',
   ANN_DATA: 'AnnData (Python)',
   SINGLE_CELL_EXPERIMENT: 'SingleCellExperiment (R)',
-<<<<<<< HEAD
+  SPATIAL_SPACERANGER: 'Spaceranger',
   '.rds': 'SingleCellExperiment (.rds)',
   '.h5ad': 'AnnData (.h5ad)'
 }
@@ -36,9 +36,6 @@
   Spatial: 'SPATIAL',
   'AnnData (Python)': 'ANN_DATA',
   'SingleCellExperiment (R)': 'SINGLE_CELL_EXPERIMENT'
-=======
-  SPATIAL_SPACERANGER: 'Spaceranger'
->>>>>>> d63d591d
 }
 
 // Alternate presentation
