--- conflicted
+++ resolved
@@ -149,12 +149,7 @@
       has_multiplexed_data: false,
       has_single_cell_data: true,
       has_spatial_data: false,
-<<<<<<< HEAD
       modalities: ['BULK_RNA_SEQ', 'SINGLE_CELL'],
-=======
-      modalities: ['Bulk'],
-      multiplexed_with: [],
->>>>>>> 2a68d0d2
       project: 'SCPCP000002',
       sample_cell_count_estimate: 2003,
       scpca_id: 'SCPCS000028',
@@ -200,12 +195,7 @@
       has_multiplexed_data: false,
       has_single_cell_data: true,
       has_spatial_data: false,
-<<<<<<< HEAD
       modalities: ['BULK_RNA_SEQ', 'SINGLE_CELL'],
-=======
-      modalities: ['Bulk'],
-      multiplexed_with: [],
->>>>>>> 2a68d0d2
       project: 'SCPCP000002',
       sample_cell_count_estimate: 936,
       scpca_id: 'SCPCS000029',
@@ -251,12 +241,7 @@
       has_multiplexed_data: false,
       has_single_cell_data: true,
       has_spatial_data: false,
-<<<<<<< HEAD
       modalities: ['BULK_RNA_SEQ', 'SINGLE_CELL'],
-=======
-      modalities: ['Bulk'],
-      multiplexed_with: [],
->>>>>>> 2a68d0d2
       project: 'SCPCP000002',
       sample_cell_count_estimate: 2022,
       scpca_id: 'SCPCS000030',
@@ -349,12 +334,7 @@
       has_multiplexed_data: false,
       has_single_cell_data: true,
       has_spatial_data: false,
-<<<<<<< HEAD
       modalities: ['BULK_RNA_SEQ', 'SINGLE_CELL'],
-=======
-      modalities: ['Bulk'],
-      multiplexed_with: [],
->>>>>>> 2a68d0d2
       project: 'SCPCP000002',
       sample_cell_count_estimate: 1799,
       scpca_id: 'SCPCS000032',
@@ -400,12 +380,7 @@
       has_multiplexed_data: false,
       has_single_cell_data: true,
       has_spatial_data: false,
-<<<<<<< HEAD
       modalities: ['BULK_RNA_SEQ', 'SINGLE_CELL'],
-=======
-      modalities: ['Bulk'],
-      multiplexed_with: [],
->>>>>>> 2a68d0d2
       project: 'SCPCP000002',
       sample_cell_count_estimate: 2031,
       scpca_id: 'SCPCS000033',
