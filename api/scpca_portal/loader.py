import shutil
from concurrent.futures import ThreadPoolExecutor
from functools import partial
from typing import Any, Dict, List, Set

from django.conf import settings
from django.db import connection
from django.db.models import Q
from django.template.defaultfilters import pluralize

from scpca_portal import metadata_parser, s3
from scpca_portal.config.logging import get_and_configure_logger
from scpca_portal.models import (
    ComputedFile,
    Contact,
    ExternalAccession,
    OriginalFile,
    Project,
    Publication,
    Sample,
)

logger = get_and_configure_logger(__name__)


def prep_data_dirs(wipe_input_dir: bool = False, wipe_output_dir: bool = True) -> None:
    """
    Create the input and output data dirs, if they do not yet exist.
    Allow for options to be passed to wipe these dirs if they do exist.
        - wipe_input_dir defaults to False because we typically want to keep input data files
        between testing rounds to speed up our tests.
        - wipe_output_dir defaults to True because we typically don't want to keep around
        computed files after execution.
    The options are given to the caller for to customize behavior for different use cases.
    """
    # Prepare data input directory.
    if wipe_input_dir:
        shutil.rmtree(settings.INPUT_DATA_PATH, ignore_errors=True)
    settings.INPUT_DATA_PATH.mkdir(exist_ok=True, parents=True)

    # Prepare data output directory.
    if wipe_output_dir:
        shutil.rmtree(settings.OUTPUT_DATA_PATH, ignore_errors=True)
    settings.OUTPUT_DATA_PATH.mkdir(exist_ok=True, parents=True)


def remove_project_input_files(project_id: str) -> None:
    """Remove the input files located at the project_id's input directory."""
    shutil.rmtree(settings.INPUT_DATA_PATH / project_id, ignore_errors=True)


def get_projects_metadata(filter_on_project_ids: List[str] = []) -> List[Dict[str, Any]]:
    """
    Download all metadata files from the passed project list,
    or from all projects if none passed,
    load the project metadata files and return project metadata dicts.
    """
    metadata_original_files = OriginalFile.objects.filter(is_metadata=True)
    bulk_original_files = OriginalFile.objects.filter(is_bulk=True)

    if filter_on_project_ids:
        metadata_original_files = metadata_original_files.filter(
            Q(project_id__in=filter_on_project_ids) | Q(project_id__isnull=True)
        )
        bulk_original_files = bulk_original_files.filter(project_id__in=filter_on_project_ids)

    s3.download_files(metadata_original_files | bulk_original_files)

<<<<<<< HEAD
    projects_metadata = metadata_file.load_projects_metadata(
        filter_on_project_ids=filter_on_project_ids
=======
    projects_metadata = metadata_parser.load_projects_metadata(
        filter_on_project_id=filter_on_project_id
>>>>>>> b3dd4617
    )
    return projects_metadata


def _can_process_project(project_metadata: Dict[str, Any], submitter_whitelist: Set[str]) -> bool:
    """
    Validate that a project can be processed by assessing that:
    - Input files exist for the project
    - The project's pi is on the whitelist of acceptable submitters
    """
    project_path = settings.INPUT_DATA_PATH / project_metadata["scpca_project_id"]
    if project_path not in settings.INPUT_DATA_PATH.iterdir():
        logger.warning(
            f"Metadata found for {project_metadata['scpca_project_id']},"
            "but no s3 folder of that name exists."
        )
        return False

    if project_metadata["pi_name"] not in submitter_whitelist:
        logger.warning("Project submitter is not in the white list.")
        return False

    return True


def _can_purge_project(
    project: Project,
    *,
    reload_existing: bool = False,
) -> bool:
    """
    Check to see if the reload_existing flag was passed,
    indicating willingness for an existing project to be purged from the db.
    Existing projects must be purged before processing and re-adding them.
    Return boolean as success status.
    """
    # Projects can only be intentionally purged.
    # If the reload_existing flag is not set, then the project should not be procssed.
    if not reload_existing:
        logger.info(f"'{project}' already exists. Use --reload-existing to re-import.")
        return False

    return True


def create_project(
    project_metadata: Dict[str, Any],
    submitter_whitelist: Set[str],
    input_bucket_name: str,
    reload_existing: bool,
    update_s3: bool,
) -> Project | None:
    """
    Validate that a project can be processed, creates it, and return the newly created project.
    """
    if not _can_process_project(project_metadata, submitter_whitelist):
        return

    # If project exists and cannot be purged, then throw a warning
    project_id = project_metadata["scpca_project_id"]
    if project := Project.objects.filter(scpca_id=project_id).first():
        # If there's a problem purging an existing project, then don't process it
        if _can_purge_project(project, reload_existing=reload_existing):
            # Purge existing projects so they can be re-added.
            logger.info(f"Purging '{project}")
            project.purge(delete_from_s3=update_s3)
        else:
            return

    logger.info(f"Importing Project {project_metadata['scpca_project_id']} data")
    project = Project.get_from_dict(project_metadata)
    project.s3_input_bucket = input_bucket_name
    project.save()

    Contact.bulk_create_from_project_data(project_metadata, project)
    ExternalAccession.bulk_create_from_project_data(project_metadata, project)
    Publication.bulk_create_from_project_data(project_metadata, project)

    project.load_metadata()
    if samples_count := project.samples.count():
        logger.info(f"Created {samples_count} sample{pluralize(samples_count)} for '{project}'")

    return project


def _create_computed_file(
    computed_file: ComputedFile, update_s3: bool, clean_up_output_data: bool
) -> None:
    """
    Save computed file returned from future to the db.
    Upload file to s3 and clean up output data depending on passed options.
    """
    if update_s3:
        s3.upload_output_file(computed_file.s3_key, computed_file.s3_bucket)
    if clean_up_output_data:
        computed_file.clean_up_local_computed_file()

    if computed_file.sample and computed_file.has_multiplexed_data:
        computed_files = computed_file.get_multiplexed_computed_files()
        ComputedFile.objects.bulk_create(computed_files)
    else:
        computed_file.save()


def _create_computed_file_callback(future, *, update_s3: bool, clean_up_output_data: bool) -> None:
    """
    Wrap computed file saving and uploading to s3 in a way that accommodates multiprocessing.
    """
    if computed_file := future.result():
        _create_computed_file(computed_file, update_s3, clean_up_output_data)

    # Close DB connection for each thread.
    connection.close()


def generate_computed_file(
    *,
    download_config: Dict,
    project: Project | None = None,
    sample: Sample | None = None,
    update_s3: bool = True,
) -> None:

    # Purge old computed file
    if old_computed_file := (project or sample).get_computed_file(download_config):
        old_computed_file.purge(update_s3)

    if project and (computed_file := ComputedFile.get_project_file(project, download_config)):
        _create_computed_file(computed_file, update_s3, clean_up_output_data=False)
    if sample and (computed_file := ComputedFile.get_sample_file(sample, download_config)):
        _create_computed_file(computed_file, update_s3, clean_up_output_data=False)
        sample.project.update_downloadable_sample_count()


def generate_computed_files(
    project: Project,
    max_workers: int,
    update_s3: bool,
    clean_up_output_data: bool,
) -> None:
    """
    Generate all computed files associated with the passed project,
    on both sample and project levels.
    """
    # Purge all of a project's associated computed file objects before generating new ones.
    project.purge_computed_files(update_s3)

    # Prep callback function
    on_get_file = partial(
        _create_computed_file_callback,
        update_s3=update_s3,
        clean_up_output_data=clean_up_output_data,
    )

    with ThreadPoolExecutor(max_workers=max_workers) as tasks:
        # Generated project computed files
        for download_config in project.valid_download_configs:
            tasks.submit(
                ComputedFile.get_project_file,
                project,
                download_config,
            ).add_done_callback(on_get_file)

        # Generated sample computed files
        for sample in project.samples_to_generate:
            for download_config in sample.valid_download_configs:
                tasks.submit(
                    ComputedFile.get_sample_file,
                    sample,
                    download_config,
                ).add_done_callback(on_get_file)

    project.update_downloadable_sample_count()<|MERGE_RESOLUTION|>--- conflicted
+++ resolved
@@ -66,13 +66,8 @@
 
     s3.download_files(metadata_original_files | bulk_original_files)
 
-<<<<<<< HEAD
-    projects_metadata = metadata_file.load_projects_metadata(
+    projects_metadata = metadata_parser.load_projects_metadata(
         filter_on_project_ids=filter_on_project_ids
-=======
-    projects_metadata = metadata_parser.load_projects_metadata(
-        filter_on_project_id=filter_on_project_id
->>>>>>> b3dd4617
     )
     return projects_metadata
 
