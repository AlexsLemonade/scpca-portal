import shutil
from concurrent.futures import ThreadPoolExecutor
from functools import partial
from threading import Lock
from typing import Any, Dict, List, Set

from django.db import connection
from django.template.defaultfilters import pluralize

from scpca_portal import common, metadata_file, s3
from scpca_portal.config.logging import get_and_configure_logger
from scpca_portal.models import (
    ComputedFile,
    Contact,
    ExternalAccession,
    Project,
    Publication,
    Sample,
)

logger = get_and_configure_logger(__name__)


def prep_data_dirs(wipe_input_dir: bool = False, wipe_output_dir: bool = True) -> None:
    """
    Create the input and output data dirs, if they do not yet exist.
    Allow for options to be passed to wipe these dirs if they do exist.
        - wipe_input_dir defaults to False because we typically want to keep input data files
        between testing rounds to speed up our tests.
        - wipe_output_dir defaults to True because we typically don't want to keep around
        computed files after execution.
    The options are given to the caller for to customize behavior for different use cases.
    """
    # Prepare data input directory.
    if wipe_input_dir:
        shutil.rmtree(common.INPUT_DATA_PATH, ignore_errors=True)
    common.INPUT_DATA_PATH.mkdir(exist_ok=True, parents=True)

    # Prepare data output directory.
    if wipe_output_dir:
        shutil.rmtree(common.OUTPUT_DATA_PATH, ignore_errors=True)
    common.OUTPUT_DATA_PATH.mkdir(exist_ok=True, parents=True)


def remove_project_input_files(project_id: str) -> None:
    """Remove the input files located at the project_id's input directory."""
    shutil.rmtree(common.INPUT_DATA_PATH / project_id, ignore_errors=True)


def get_projects_metadata(
    input_bucket_name: str, filter_on_project_id: str = ""
) -> List[Dict[str, Any]]:
    """
    Download all metadata files from the passed input bucket,
    load the project metadata file and return project metadata dicts.
    """
    s3.download_input_metadata(input_bucket_name)
    projects_metadata = metadata_file.load_projects_metadata(
        filter_on_project_id=filter_on_project_id
    )
    return projects_metadata


def _can_process_project(project_metadata: Dict[str, Any], submitter_whitelist: Set[str]) -> bool:
    """
    Validate that a project can be processed by assessing that:
    - Input files exist for the project
    - The project's pi is on the whitelist of acceptable submitters
    """
    project_path = common.INPUT_DATA_PATH / project_metadata["scpca_project_id"]
    if project_path not in common.INPUT_DATA_PATH.iterdir():
        logger.warning(
            f"Metadata found for {project_metadata['scpca_project_id']},"
            "but no s3 folder of that name exists."
        )
        return False

    if project_metadata["pi_name"] not in submitter_whitelist:
        logger.warning("Project submitter is not in the white list.")
        return False

    return True


def _can_purge_project(
    project: Project,
    *,
    reload_existing: bool = False,
) -> bool:
    """
    Check to see if the reload_existing flag was passed,
    indicating willingness for an existing project to be purged from the db.
    Existing projects must be purged before processing and re-adding them.
    Return boolean as success status.
    """
    # Projects can only be intentionally purged.
    # If the reload_existing flag is not set, then the project should not be procssed.
    if not reload_existing:
        logger.info(f"'{project}' already exists. Use --reload-existing to re-import.")
        return False

    return True


def create_project(
    project_metadata: Dict[str, Any],
    submitter_whitelist: Set[str],
    input_bucket_name: str,
    reload_existing: bool,
    update_s3: bool,
) -> Project | None:
    """
    Validate that a project can be processed, creates it, and return the newly created project.
    """
    if not _can_process_project(project_metadata, submitter_whitelist):
        return

    # If project exists and cannot be purged, then throw a warning
    project_id = project_metadata["scpca_project_id"]
    if project := Project.objects.filter(scpca_id=project_id).first():
        # If there's a problem purging an existing project, then don't process it
        if _can_purge_project(project, reload_existing=reload_existing):
            # Purge existing projects so they can be re-added.
            logger.info(f"Purging '{project}")
            project.purge(delete_from_s3=update_s3)
        else:
            return

    logger.info(f"Importing Project {project_metadata['scpca_project_id']} data")
    project = Project.get_from_dict(project_metadata)
    project.s3_input_bucket = input_bucket_name
    project.save()

    Contact.bulk_create_from_project_data(project_metadata, project)
    ExternalAccession.bulk_create_from_project_data(project_metadata, project)
    Publication.bulk_create_from_project_data(project_metadata, project)

    project.load_metadata()
    if samples_count := project.samples.count():
        logger.info(f"Created {samples_count} sample{pluralize(samples_count)} for '{project}'")

    return project


def _create_computed_file(future, *, update_s3: bool, clean_up_output_data: bool) -> None:
    """
    Save computed file returned from future to the db.
    Upload file to s3 and clean up output data depending on passed options.
    """
    if computed_file := future.result():

        # Only upload and clean up projects and the last sample if multiplexed
        if computed_file.project or computed_file.sample.is_last_multiplexed_sample:
            if update_s3:
                s3.upload_output_file(computed_file.s3_key, computed_file.s3_bucket)
            if clean_up_output_data:
                computed_file.clean_up_local_computed_file()
        computed_file.save()

    # Close DB connection for each thread.
    connection.close()


def generate_computed_files(
    project: Project,
    max_workers: int,
    update_s3: bool,
    clean_up_output_data: bool,
) -> None:
    """
    Generate all computed files associated with the passed project,
    on both sample and project levels.
    """
    # Purge all of a project's associated computed file objects before generating new ones.
    project.purge_computed_files(update_s3)

    # Prep callback function
    on_get_file = partial(
        _create_computed_file,
        update_s3=update_s3,
        clean_up_output_data=clean_up_output_data,
    )
    # Prepare a threading.Lock for each sample, with the chief purpose being to protect
    # multiplexed samples that share a zip file.
    locks = {}
    with ThreadPoolExecutor(max_workers=max_workers) as tasks:
        # Generated project computed files
<<<<<<< HEAD
        for config in common.PRE_GENERATED_PROJECT_DOWNLOAD_CONFIGS:
=======
        for config in common.GENERATED_PROJECT_DOWNLOAD_CONFIGS:
>>>>>>> 2e4816b7
            tasks.submit(
                ComputedFile.get_project_file,
                project,
                config,
                Project.get_output_file_name(project.scpca_id, config),
            ).add_done_callback(on_get_file)

        # Generated sample computed files
        for sample in project.samples.all():
<<<<<<< HEAD
            for config in common.PRE_GENERATED_SAMPLE_DOWNLOAD_CONFIGS:
=======
            for config in common.GENERATED_SAMPLE_DOWNLOAD_CONFIGS:
>>>>>>> 2e4816b7
                sample_lock = locks.setdefault(sample.get_config_identifier(config), Lock())
                tasks.submit(
                    ComputedFile.get_sample_file,
                    sample,
                    config,
                    Sample.get_output_file_name(sample.scpca_id, config),
                    sample_lock,
                ).add_done_callback(on_get_file)

    project.update_downloadable_sample_count()<|MERGE_RESOLUTION|>--- conflicted
+++ resolved
@@ -185,11 +185,7 @@
     locks = {}
     with ThreadPoolExecutor(max_workers=max_workers) as tasks:
         # Generated project computed files
-<<<<<<< HEAD
-        for config in common.PRE_GENERATED_PROJECT_DOWNLOAD_CONFIGS:
-=======
         for config in common.GENERATED_PROJECT_DOWNLOAD_CONFIGS:
->>>>>>> 2e4816b7
             tasks.submit(
                 ComputedFile.get_project_file,
                 project,
@@ -199,11 +195,7 @@
 
         # Generated sample computed files
         for sample in project.samples.all():
-<<<<<<< HEAD
-            for config in common.PRE_GENERATED_SAMPLE_DOWNLOAD_CONFIGS:
-=======
             for config in common.GENERATED_SAMPLE_DOWNLOAD_CONFIGS:
->>>>>>> 2e4816b7
                 sample_lock = locks.setdefault(sample.get_config_identifier(config), Lock())
                 tasks.submit(
                     ComputedFile.get_sample_file,
