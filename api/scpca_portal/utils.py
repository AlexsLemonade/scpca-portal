--- conflicted
+++ resolved
@@ -1,13 +1,10 @@
 """Misc utils."""
+
 import subprocess
 from collections import namedtuple
 from datetime import datetime
-<<<<<<< HEAD
+from pathlib import Path
 from typing import Any, Dict, List, Set
-=======
-from pathlib import Path
-from typing import Dict, List, Set
->>>>>>> 1efa0a35
 
 from scpca_portal import common
 from scpca_portal.config.logging import get_and_configure_logger
