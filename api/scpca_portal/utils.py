"""Misc utils."""

from collections import namedtuple
from datetime import datetime
from typing import Any, Callable, Dict, List, Set, Tuple

from scpca_portal import common
from scpca_portal.config.logging import get_and_configure_logger

logger = get_and_configure_logger(__name__)


def boolean_from_string(value: str) -> bool:
    """
    Returns True if string value represents truthy value. Otherwise returns False.
    Raises ValueError if value cannot be casted to boolean.
    """

    value_type = type(value)

    if value_type is bool:
        return value

    if value_type is not str:
        raise ValueError(f"Invalid value: expected str got {value_type}.")

    return value.lower() in ("t", "true")


def string_from_list(value: Any, delimiter=";") -> Any:
    """
    Returns a delimited string converted from a list. Otherwise returns value.
    """
    return delimiter.join(value) if isinstance(value, list) else value


def join_workflow_versions(workflow_versions: Set) -> str:
    """Returns list of sorted unique workflow versions."""

    return ", ".join(sorted(set(workflow_versions)))


def get_today_string(format: str = "%Y-%m-%d") -> str:
    """Returns today's date formatted. Defaults to ISO 8601."""
    return datetime.today().strftime(format)


def filter_dict_by_keys(dictionary: Dict[str, Any], included_keys: Set[str]) -> Dict[str, Any]:
    """Returns a filtered version of the input dict according to set of included keys."""
    return {k: v for k, v in dictionary.items() if k in included_keys}


def filter_dict_list_by_keys(
    list_of_dicts: List[Dict], included_keys: Set, *, ignore_value_error: bool = True
) -> List[Dict]:
    """
    Returns a list of dictionaries with keys filtered according to provided include_keys.
    If included-keys are not a subset of dictionary keys, returns a ValueError.
    Throwing of ValueError can be disabled.
    """
    # Make sure included_keys is subset of each dictionaries' set of keys
    if not ignore_value_error:
        if any(not set(included_keys).issubset(dictionary) for dictionary in list_of_dicts):
            raise ValueError("Included keys must be a subset of each dictionary's key set")

    return [filter_dict_by_keys(dictionary, included_keys) for dictionary in list_of_dicts]


def get_keys_from_dicts(dicts: List[Dict]) -> Set:
    """Takes a list of dictionaries and returns a set equal to the union of their keys."""
    return set(k for d in dicts for k in d.keys())


def get_sorted_field_names(fieldnames: List | Set) -> List:
    """
    Returns a list of field names based on the METADATA_COLUMN_SORT_ORDER list, and append names
    that are not in the list to the end.
    """
    return sorted(
        sorted(fieldnames, key=str.lower),  # Sort fieldnames first
        key=lambda k: (
            common.METADATA_COLUMN_SORT_ORDER.index(k)
            if k in common.METADATA_COLUMN_SORT_ORDER
            else common.METADATA_COLUMN_SORT_ORDER.index("*")  # Insert additional metadata
        ),
    )


def get_csv_zipped_values(
    data: Dict,
    *args: List[str],
    delimiter: str = common.CSV_MULTI_VALUE_DELIMITER,
) -> List:
    """
    Splits a collection of concatenated strings into new iterables,
    zips together the values within the new iterables which share the same index,
    and returns the zipped values as a list.
    """
<<<<<<< HEAD
    return list(zip(*(data.get(key).split(delimiter) for key in args), strict=True))


KeyTransform = namedtuple("KeyTransform", ["old_key", "new_key", "default_value"])


def transform_keys(data_dict: Dict, key_transforms: List[Tuple]):
    """
    Transforms keys in inputted data dict according to inputted key transforms tuple list.
    """
    for element in [KeyTransform._make(element) for element in key_transforms]:
        if element.old_key in data_dict:
            data_dict[element.new_key] = data_dict.pop(element.old_key, element.default_value)

    return data_dict


def transform_values(data_dict: Dict, value_transforms: Dict[str, Callable]):
    """
    Transform values in data dict according to transformation functions in value transform dict.
    """
    for key, transformation_function in value_transforms.items():
        data_dict[key] = transformation_function(data_dict[key])

    return data_dict
=======
    # Fallback to an empty string for missing keys
    return list(zip(*(data.get(key, "").split(delimiter) for key in args), strict=True))
>>>>>>> 486e5f58
<|MERGE_RESOLUTION|>--- conflicted
+++ resolved
@@ -96,8 +96,8 @@
     zips together the values within the new iterables which share the same index,
     and returns the zipped values as a list.
     """
-<<<<<<< HEAD
-    return list(zip(*(data.get(key).split(delimiter) for key in args), strict=True))
+    # Fallback to an empty string for missing keys
+    return list(zip(*(data.get(key, "").split(delimiter) for key in args), strict=True))
 
 
 KeyTransform = namedtuple("KeyTransform", ["old_key", "new_key", "default_value"])
@@ -121,8 +121,4 @@
     for key, transformation_function in value_transforms.items():
         data_dict[key] = transformation_function(data_dict[key])
 
-    return data_dict
-=======
-    # Fallback to an empty string for missing keys
-    return list(zip(*(data.get(key, "").split(delimiter) for key in args), strict=True))
->>>>>>> 486e5f58
+    return data_dict