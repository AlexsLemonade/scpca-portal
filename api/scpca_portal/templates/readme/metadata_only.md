Generated on: {{ date }}

# Alex's Lemonade Stand Foundation Single-cell Pediatric Cancer Atlas

The [Single-cell Pediatric Cancer Atlas](https://scpca.alexslemonade.org) is a database of single-cell and single-nuclei data from pediatric cancer clinical samples and xenografts, built by the [Childhood Cancer Data Lab](https://www.ccdatalab.org/) at [Alex's Lemonade Stand Foundation](https://www.alexslemonade.org/).

## Contents

{% if projects|length > 1 %}
This download includes associated metadata for samples from all projects currently available at time of download in the ScPCA portal.
{% else %}
{% for project in projects %}
This download includes associated metadata for samples from project [{{ project.scpca_id }}]({{ project.url }}) in the ScPCA portal.
{% endfor %}
{% endif %}

The metadata included in this download contains sample, library, and project-related metadata (e.g., age, sex, diagnosis, sequencing unit, etc.) along with any relevant processing metadata (e.g., software versions, filtering methods used, etc.).

See the [Downloadable files](https://scpca.readthedocs.io/en/stable/download_files.html) section in our documentation for more detailed information on files included in the download.

## CHANGELOG

A summary of changes impacting downloads from the ScPCA Portal is available in [the CHANGELOG section of our documentation](https://scpca.readthedocs.io/en/stable/CHANGELOG.html).

## Contact

If you identify issues with this download, please [file an issue on GitHub.](https://github.com/AlexsLemonade/scpca-portal/issues/new) If you would prefer to report issues via e-mail, please contact us at [scpca@ccdatalab.org](mailto:scpca@ccdatalab.org).

## Citation

If you use these data in your research, you must cite:

- The data submitter using language provided as part of the project abstract (as applicable), the publication listed for the project (as applicable), or both.
- The ScPCA Portal using the language below.

For more information, please see [the How to Cite section of our documentation](https://scpca.readthedocs.io/en/stable/citation.html).

### Citing this project

{% for project in projects %}
To cite data from {{ project.scpca_id }}, please see the project abstract and publication information at [{{ project.scpca_id }} page.]({{ project.url }})
{% endfor %}

### Citing the ScPCA Portal

When citing the ScPCA Portal, please cite the following preprint:

Hawkins A. G., J. A. Shapiro, S. J. Spielman, D. S. Mejia, D. V. Prasad, et al., 2024 The Single-cell Pediatric Cancer Atlas: Data portal and open-source tools for single-cell transcriptomics of pediatric tumors. _bioRxiv._ https://doi.org/10.1101/2024.04.19.590243

## Terms of Use

In using these data, you agree to our [Terms of Use](https://scpca.alexslemonade.org/terms-of-use).

{% if projects|length > 1 %}
<<<<<<< HEAD
{% include "readme/terms_of_use/additional_restrictions-table.md" %}
=======
{% include "readme/terms_of_use/additional_restrictions_table.md" %}
>>>>>>> 485148ab
{% else %}
{% include "readme/terms_of_use/additional_restrictions.md" %}
{% endif %}<|MERGE_RESOLUTION|>--- conflicted
+++ resolved
@@ -52,11 +52,7 @@
 In using these data, you agree to our [Terms of Use](https://scpca.alexslemonade.org/terms-of-use).
 
 {% if projects|length > 1 %}
-<<<<<<< HEAD
-{% include "readme/terms_of_use/additional_restrictions-table.md" %}
-=======
 {% include "readme/terms_of_use/additional_restrictions_table.md" %}
->>>>>>> 485148ab
 {% else %}
 {% include "readme/terms_of_use/additional_restrictions.md" %}
 {% endif %}