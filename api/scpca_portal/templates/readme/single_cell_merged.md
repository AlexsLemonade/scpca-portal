{% with project_accession=projects.0.scpca_id project_url=projects.0.url %}

Generated on: {{ date }}

# Alex's Lemonade Stand Foundation Single-cell Pediatric Cancer Atlas

The [Single-cell Pediatric Cancer Atlas](https://scpca.alexslemonade.org) is a database of single-cell and single-nuclei data from pediatric cancer clinical samples and xenografts, built by the [Childhood Cancer Data Lab](https://www.ccdatalab.org/) at [Alex's Lemonade Stand Foundation](https://www.alexslemonade.org/).

## Contents

This download includes single-cell or single-nuclei gene expression data and associated metadata for all samples and libraries from a project [{{ project_accession }}]({{ project_url }}) in the ScPCA portal.
All gene expression data for all samples and libraries have been merged into a single `SingleCellExperiment` object, stored as an `.rds` file.
In addition to the merged object, each download includes a summary report describing the contents of the merged file and a folder with all quality control reports, and, if applicable, cell type annotation reports, for each library included in the merged object.

The download will include the following files for the selected project (example shown for project with ID `SCPCP000000`):

- A merged file containing all gene expression data: `SCPCP000000_merged.rds`
- A summary report: `SCPCP000000_merged-summary-report.html`
- A folder containing all reports for individual libraries:
  - A quality control report: `SCPCL000000_qc.html`
  - A supplemental cell type report: `SCPCL000000_celltype-report.html`

Also included in each download is `single_cell_metadata.tsv`, a tab-separated table, with one row per library and columns containing pertinent metadata corresponding to that library.

Merged objects, available as RDS files containing a `SingleCellExperiment` object, house the expression data, cell and gene metrics, associated metadata, and in the case of multi-modal data like CITE-seq, data from the additional cell-based assays for all samples and libraries from the selected project (see [Merged objects](https://scpca.readthedocs.io/en/stable/merged_objects.html) for more information).

If a project contains bulk RNA-seq data, two tab-separated value files, `bulk_quant.tsv` and `bulk_metadata.tsv`, will be included in the download.
The `bulk_quant.tsv` file contains a gene by sample matrix (each row a gene, each column a sample) containing raw gene expression counts quantified by Salmon.
The `bulk_metadata.tsv` file contains associated metadata for all samples with bulk RNA-seq data.

See the [Downloadable files](https://scpca.readthedocs.io/en/stable/download_files.html) section in our documentation for more detailed information on files included in the download.

## Usage

For instructions on using the RDS files, please see [FAQ: How do I use the provided files in R?](https://scpca.readthedocs.io/en/stable/faq.html#how-do-i-use-the-provided-rds-files-in-r).
For more information on working with the processed `SingleCellExperiment` objects, see [`Getting started with an ScPCA dataset`](https://scpca.readthedocs.io/en/stable/getting_started.html).

## CHANGELOG

A summary of changes impacting downloads from the ScPCA Portal is available in [the CHANGELOG section of our documentation](https://scpca.readthedocs.io/en/stable/CHANGELOG.html).

## Contact

If you identify issues with this download, please [file an issue on GitHub.](https://github.com/AlexsLemonade/scpca-portal/issues/new) If you would prefer to report issues via e-mail, please contact us at [scpca@ccdatalab.org](mailto:scpca@ccdatalab.org).

## Citation

If you use these data in your research, you must cite:

- The data submitter using language provided as part of the project abstract (as applicable), the publication listed for the project (as applicable), or both.
- The ScPCA Portal using the language below.

For more information, please see [the How to Cite section of our documentation](https://scpca.readthedocs.io/en/stable/citation.html).

### Citing this project

To cite data from {{ project_accession }}, please see the project abstract and publication information at [{{ project_accession }} page.]({{ project_url }})

### Citing the ScPCA Portal

When citing the ScPCA Portal, please cite the following preprint:

Hawkins A. G., J. A. Shapiro, S. J. Spielman, D. S. Mejia, D. V. Prasad, et al., 2024 The Single-cell Pediatric Cancer Atlas: Data portal and open-source tools for single-cell transcriptomics of pediatric tumors. _bioRxiv._ https://doi.org/10.1101/2024.04.19.590243

## Terms of Use

In using these data, you agree to our [Terms of Use](https://scpca.alexslemonade.org/terms-of-use).

{% endwith %}

<<<<<<< HEAD
{% include "readme/additional_terms/index.md" %}
=======
{% if projects|length > 1 %}
{% include "readme/terms_of_use/additional_restrictions-table.md" %}
{% else %}
{% include "readme/terms_of_use/additional_restrictions.md" %}
{% endif %}
>>>>>>> f7aa5c03
<|MERGE_RESOLUTION|>--- conflicted
+++ resolved
@@ -68,12 +68,8 @@
 
 {% endwith %}
 
-<<<<<<< HEAD
-{% include "readme/additional_terms/index.md" %}
-=======
 {% if projects|length > 1 %}
 {% include "readme/terms_of_use/additional_restrictions-table.md" %}
 {% else %}
 {% include "readme/terms_of_use/additional_restrictions.md" %}
-{% endif %}
->>>>>>> f7aa5c03
+{% endif %}