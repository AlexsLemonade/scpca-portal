from typing import Dict, Iterable

from django.template.loader import render_to_string

from scpca_portal import common, utils

OUTPUT_NAME = "README.md"

TEMPLATE_ROOT = common.TEMPLATE_PATH / "readme"
TEMPLATE_FILE_PATH = TEMPLATE_ROOT / "readme.md"


def get_file_contents(download_config: Dict, projects: Iterable) -> str:
    """Return newly generated readme file as a string for immediate writing to a zip archive."""
    readme_template_key_parts = [download_config["modality"], download_config["format"]]
<<<<<<< HEAD
    if download_config in common.PROJECT_DOWNLOAD_CONFIGS.values():
=======

    if download_config is common.GENERATED_PORTAL_METADATA_DOWNLOAD_CONFIG:
        readme_template_key_parts = ["METADATA_ONLY"]
    if download_config in common.GENERATED_PROJECT_DOWNLOAD_CONFIGS:
>>>>>>> 2e4816b7
        if download_config["includes_merged"]:
            readme_template_key_parts.append("MERGED")
        if not download_config["excludes_multiplexed"]:
            readme_template_key_parts.append("MULTIPLEXED")
        if download_config["metadata_only"]:
            readme_template_key_parts = ["METADATA_ONLY"]

    # For the contents section
    contents_template = f"{TEMPLATE_ROOT}/contents/{'_'.join(readme_template_key_parts)}.md"

    return render_to_string(
        TEMPLATE_FILE_PATH,
        context={
            "date": utils.get_today_string(),
            "download_config": download_config,
            "contents_template": contents_template,
            "projects": projects,
        },
    ).strip()<|MERGE_RESOLUTION|>--- conflicted
+++ resolved
@@ -13,14 +13,10 @@
 def get_file_contents(download_config: Dict, projects: Iterable) -> str:
     """Return newly generated readme file as a string for immediate writing to a zip archive."""
     readme_template_key_parts = [download_config["modality"], download_config["format"]]
-<<<<<<< HEAD
+
+    if download_config is common.PORTAL_METADATA_DOWNLOAD_CONFIG:
+        readme_template_key_parts = ["METADATA_ONLY"]
     if download_config in common.PROJECT_DOWNLOAD_CONFIGS.values():
-=======
-
-    if download_config is common.GENERATED_PORTAL_METADATA_DOWNLOAD_CONFIG:
-        readme_template_key_parts = ["METADATA_ONLY"]
-    if download_config in common.GENERATED_PROJECT_DOWNLOAD_CONFIGS:
->>>>>>> 2e4816b7
         if download_config["includes_merged"]:
             readme_template_key_parts.append("MERGED")
         if not download_config["excludes_multiplexed"]:
