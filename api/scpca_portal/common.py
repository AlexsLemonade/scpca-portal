--- conflicted
+++ resolved
@@ -114,14 +114,8 @@
 SAMPLE_ID_KEY = "scpca_sample_id"
 LIBRARY_ID_KEY = "scpca_library_id"
 
-<<<<<<< HEAD
 PROJECT_DOWNLOAD_CONFIGS = {
     "SINGLE_CELL_SINGLE_CELL_EXPERIMENT": {
-=======
-GENERATED_PROJECT_DOWNLOAD_CONFIGS = [
-    # SINGLE CELL SCE CONFIGURATIONS
-    {
->>>>>>> 2e4816b7
         "modality": "SINGLE_CELL",
         "format": "SINGLE_CELL_EXPERIMENT",
         "excludes_multiplexed": True,
@@ -185,18 +179,7 @@
     "SPATIAL_SINGLE_CELL_EXPERIMENT": {"modality": "SPATIAL", "format": "SINGLE_CELL_EXPERIMENT"},
 }
 
-PRE_GENERATED_PROJECT_DOWNLOAD_CONFIGS = PROJECT_DOWNLOAD_CONFIGS.values()
-
-<<<<<<< HEAD
-PRE_GENERATED_SAMPLE_DOWNLOAD_CONFIGS = SAMPLE_DOWNLOAD_CONFIGS.values()
-=======
-GENERATED_SAMPLE_DOWNLOAD_CONFIGS = [
-    {"modality": "SINGLE_CELL", "format": "SINGLE_CELL_EXPERIMENT"},
-    {"modality": "SINGLE_CELL", "format": "ANN_DATA"},
-    {"modality": "SPATIAL", "format": "SINGLE_CELL_EXPERIMENT"},
-]
-
-GENERATED_PORTAL_METADATA_DOWNLOAD_CONFIG = {
+PORTAL_METADATA_DOWNLOAD_CONFIG = {
     "modality": None,
     "format": None,
     "excludes_multiplexed": False,
@@ -205,6 +188,8 @@
     "portal_metadata_only": True,
 }
 
+GENERATED_PROJECT_DOWNLOAD_CONFIGS = PROJECT_DOWNLOAD_CONFIGS.values()
 
-PORTAL_METADATA_COMPUTED_FILE_NAME = "portal_metadata.zip"
->>>>>>> 2e4816b7
+GENERATED_SAMPLE_DOWNLOAD_CONFIGS = SAMPLE_DOWNLOAD_CONFIGS.values()
+
+PORTAL_METADATA_COMPUTED_FILE_NAME = "portal_metadata.zip"