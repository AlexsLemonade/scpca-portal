--- conflicted
+++ resolved
@@ -167,12 +167,6 @@
     {"modality": "SPATIAL", "format": "SINGLE_CELL_EXPERIMENT"},
 ]
 
-<<<<<<< HEAD
-# NOTE: Temporarily added here until all consolidate readme PRs/memory metadata generation
-# are merged to prevent duplicate changes etc
-PORTAL_METADATA_COMPUTED_FILE_NAME = "portal_metadata.zip"
-OUTPUT_PORTAL_METADATA_FILE_PATH = OUTPUT_DATA_PATH / "portal_metadata.tsv"
-=======
 GENERATED_PORTAL_METADATA_DOWNLOAD_CONFIG = [
     {
         "modality": None,
@@ -185,5 +179,5 @@
 ]
 
 PORTAL_METADATA_COMPUTED_FILE_NAME = "portal_metadata.zip"
->>>>>>> 9474b776
+OUTPUT_PORTAL_METADATA_FILE_PATH = OUTPUT_DATA_PATH / "portal_metadata.tsv"
 OUTPUT_PORTAL_METADATA_ZIP_FILE_PATH = OUTPUT_DATA_PATH / PORTAL_METADATA_COMPUTED_FILE_NAME