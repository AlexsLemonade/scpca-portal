--- conflicted
+++ resolved
@@ -13,16 +13,10 @@
     def list(self, request):
         cancer_types_field_name = "diagnosis"
         cancer_types_queryset = (
-<<<<<<< HEAD
-            Sample.objects.exclude(diagnosis__in=NON_CANCER_TYPES)
-            .order_by()
-            .values_list("diagnosis", flat=True)
-            .distinct()
-=======
             Sample.objects.distinct(cancer_types_field_name)
+            .exclude(diagnosis__in=NON_CANCER_TYPES)
             .order_by(cancer_types_field_name)  # Must match distinct expression.
             .values_list(cancer_types_field_name, flat=True)
->>>>>>> 43b8632b
         )
 
         return Response(
