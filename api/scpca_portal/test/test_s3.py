--- conflicted
+++ resolved
@@ -2,7 +2,6 @@
 from pathlib import Path
 from unittest.mock import patch
 
-from django.conf import settings
 from django.test import TestCase
 
 from scpca_portal import s3
@@ -10,38 +9,6 @@
 
 class TestListInputPaths(TestCase):
     def setUp(self):
-<<<<<<< HEAD
-        self.input_bucket_name = settings.AWS_S3_INPUT_BUCKET_NAME
-        self.nested_input_bucket_dirs = self.get_nested_input_bucket_dirs(self.input_bucket_name)
-        self.empty_relative_path = Path()
-
-    def get_nested_input_bucket_dirs(self, bucket_name: str) -> str:
-        if nested_input_bucket_path_parts := bucket_name.split("/")[1:]:
-            return "/".join(nested_input_bucket_path_parts)
-
-        return ""
-
-    @patch("subprocess.run")
-    def test_list_input_paths_success(self, mock_run):
-        mock_run.return_value = subprocess.CompletedProcess(
-            args=["aws", "s3", "ls", f"s3://{self.input_bucket_name}"],
-            returncode=0,
-            stdout=f"2024-06-10 10:00:00 1234 {self.nested_input_bucket_dirs}/file.txt\n"
-            f"PRE {self.nested_input_bucket_dirs}/dir/",
-        )
-        result = s3.list_input_paths(self.empty_relative_path, self.input_bucket_name)
-        expected = [Path("file.txt"), Path("dir/")]
-        self.assertEqual(result, expected)
-
-    @patch("subprocess.run")
-    def test_list_input_paths_command_failure(self, mock_run):
-        mock_run.side_effect = subprocess.CalledProcessError(
-            returncode=1, cmd=f"aws s3 ls s3://{self.input_bucket_name}"
-        )
-        result = s3.list_input_paths(self.empty_relative_path, self.input_bucket_name)
-        expected = []
-        self.assertEqual(result, expected)
-=======
         self.default_bucket_name = "input-bucket"
         self.default_relative_path = Path("relative-path")
 
@@ -72,7 +39,6 @@
         actual_command_inputs = mock_run.call_args.args[0]
         self.assertEqual(expected_command_inputs, actual_command_inputs)
         mock_run.assert_called_once()
->>>>>>> bc3f614b
 
     @patch("subprocess.run")
     def test_list_input_paths_public_in_bucket_name(self, mock_run):
@@ -92,27 +58,6 @@
     @patch("subprocess.run")
     def test_list_input_paths_command_success_recursive(self, mock_run):
         mock_run.return_value = subprocess.CompletedProcess(
-<<<<<<< HEAD
-            args=["aws", "s3", "ls", f"s3://{self.input_bucket_name}/relative/path"],
-            returncode=0,
-            stdout=f"2024-06-10 10:00:00 1234 {self.nested_input_bucket_dirs}/file.txt\n"
-            f"PRE {self.nested_input_bucket_dirs}/dir/",
-        )
-        result = s3.list_input_paths(Path("relative/path"), self.input_bucket_name)
-        expected = [Path("file.txt"), Path("dir/")]
-        self.assertEqual(result, expected)
-
-    @patch("subprocess.run")
-    def test_list_input_paths_with_nested_directory(self, mock_run):
-        mock_run.return_value = subprocess.CompletedProcess(
-            args=["aws", "s3", "ls", f"s3://{self.input_bucket_name}/nested-dir"],
-            returncode=0,
-            stdout=f"2024-06-10 10:00:00 1234 {self.nested_input_bucket_dirs}/nested-dir/file.txt\n"
-            f"PRE {self.nested_input_bucket_dirs}/nested-dir/dir/",
-        )
-        expected = [Path("nested-dir/file.txt"), Path("nested-dir/dir/")]
-        result = s3.list_input_paths(Path("nested-dir"), self.input_bucket_name)
-=======
             args=[
                 "aws",
                 "s3",
@@ -151,22 +96,10 @@
         result = s3.list_input_paths(
             self.default_relative_path, self.default_bucket_name, recursive=False
         )
->>>>>>> bc3f614b
         self.assertEqual(expected, result)
         mock_run.assert_called_once()
 
     @patch("subprocess.run")
-<<<<<<< HEAD
-    def test_list_input_paths_non_recursive_path(self, mock_run):
-        mock_run.return_value = subprocess.CompletedProcess(
-            args=["aws", "s3", "ls", f"s3://{self.input_bucket_name}/nested-dir"],
-            returncode=0,
-            stdout="PRE nested-dir",
-        )
-        expected = [Path("nested-dir")]
-        result = s3.list_input_paths(Path("nested-dir"), self.input_bucket_name, recursive=False)
-        self.assertEqual(expected, result)
-=======
     def test_list_input_paths_command_failure(self, mock_run):
         mock_run.side_effect = subprocess.CalledProcessError(
             returncode=1,
@@ -175,5 +108,4 @@
         result = s3.list_input_paths(self.default_relative_path, self.default_bucket_name)
         expected = []
         self.assertEqual(result, expected)
-        mock_run.assert_called_once()
->>>>>>> bc3f614b
+        mock_run.assert_called_once()