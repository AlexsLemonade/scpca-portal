from django.test import TestCase

from scpca_portal import common
<<<<<<< HEAD
from scpca_portal.enums import Modalities
=======
from scpca_portal.enums import FileFormats
>>>>>>> 2780e352
from scpca_portal.models import Library
from scpca_portal.test.factories import LibraryFactory, SampleFactory


class TestGetLibraries(TestCase):
    def setUp(self):
        self.sample = SampleFactory()

        library1 = LibraryFactory(
<<<<<<< HEAD
            modality=Modalities.SINGLE_CELL,
            formats=[Library.FileFormats.SINGLE_CELL_EXPERIMENT, Library.FileFormats.ANN_DATA],
        )
        library2 = LibraryFactory(
            modality=Modalities.SINGLE_CELL,
            formats=[Library.FileFormats.SINGLE_CELL_EXPERIMENT],
        )
        library3 = LibraryFactory(
            modality=Modalities.SINGLE_CELL, formats=[Library.FileFormats.ANN_DATA]
        )
        library4 = LibraryFactory(
            modality=Modalities.SPATIAL,
            formats=[Library.FileFormats.SINGLE_CELL_EXPERIMENT],
=======
            modality=Library.Modalities.SINGLE_CELL,
            formats=[FileFormats.SINGLE_CELL_EXPERIMENT, FileFormats.ANN_DATA],
        )
        library2 = LibraryFactory(
            modality=Library.Modalities.SINGLE_CELL,
            formats=[FileFormats.SINGLE_CELL_EXPERIMENT],
        )
        library3 = LibraryFactory(
            modality=Library.Modalities.SINGLE_CELL, formats=[FileFormats.ANN_DATA]
        )
        library4 = LibraryFactory(
            modality=Library.Modalities.SPATIAL,
            formats=[FileFormats.SINGLE_CELL_EXPERIMENT],
>>>>>>> 2780e352
        )
        self.sample.libraries.add(library1, library2, library3, library4)

        self.libraries = {
            "SINGLE_CELL": {
                "SINGLE_CELL_EXPERIMENT": [library1, library2],
                "ANN_DATA": [library1, library3],
            },
            "SPATIAL": {"SINGLE_CELL_EXPERIMENT": [library4]},
        }

        self.library_list = [library1, library2, library3, library4]

    def test_get_libraries_all_configs(self):
        for config in common.SAMPLE_DOWNLOAD_CONFIGS.values():
            result = self.sample.get_libraries(config)
            for library in self.libraries.get(config["modality"]).get(config["format"]):
                self.assertIn(library, result)

    def test_get_libraries_invalid_config(self):
        invalid_config = {"modality": None, "format": None}
        with self.assertRaises(ValueError):
            self.sample.get_libraries(invalid_config)

    def test_get_libraries_empty_config(self):
        download_config = {}
        result = self.sample.get_libraries(download_config)
        for library in self.library_list:
            self.assertIn(library, result)

    def test_get_libraries_no_config_passed(self):
        result = self.sample.get_libraries()
        for library in self.library_list:
            self.assertIn(library, result)<|MERGE_RESOLUTION|>--- conflicted
+++ resolved
@@ -1,12 +1,7 @@
 from django.test import TestCase
 
 from scpca_portal import common
-<<<<<<< HEAD
-from scpca_portal.enums import Modalities
-=======
-from scpca_portal.enums import FileFormats
->>>>>>> 2780e352
-from scpca_portal.models import Library
+from scpca_portal.enums import FileFormats, Modalities
 from scpca_portal.test.factories import LibraryFactory, SampleFactory
 
 
@@ -15,35 +10,17 @@
         self.sample = SampleFactory()
 
         library1 = LibraryFactory(
-<<<<<<< HEAD
             modality=Modalities.SINGLE_CELL,
-            formats=[Library.FileFormats.SINGLE_CELL_EXPERIMENT, Library.FileFormats.ANN_DATA],
+            formats=[FileFormats.SINGLE_CELL_EXPERIMENT, FileFormats.ANN_DATA],
         )
         library2 = LibraryFactory(
             modality=Modalities.SINGLE_CELL,
-            formats=[Library.FileFormats.SINGLE_CELL_EXPERIMENT],
+            formats=[FileFormats.SINGLE_CELL_EXPERIMENT],
         )
-        library3 = LibraryFactory(
-            modality=Modalities.SINGLE_CELL, formats=[Library.FileFormats.ANN_DATA]
-        )
+        library3 = LibraryFactory(modality=Modalities.SINGLE_CELL, formats=[FileFormats.ANN_DATA])
         library4 = LibraryFactory(
             modality=Modalities.SPATIAL,
-            formats=[Library.FileFormats.SINGLE_CELL_EXPERIMENT],
-=======
-            modality=Library.Modalities.SINGLE_CELL,
-            formats=[FileFormats.SINGLE_CELL_EXPERIMENT, FileFormats.ANN_DATA],
-        )
-        library2 = LibraryFactory(
-            modality=Library.Modalities.SINGLE_CELL,
             formats=[FileFormats.SINGLE_CELL_EXPERIMENT],
-        )
-        library3 = LibraryFactory(
-            modality=Library.Modalities.SINGLE_CELL, formats=[FileFormats.ANN_DATA]
-        )
-        library4 = LibraryFactory(
-            modality=Library.Modalities.SPATIAL,
-            formats=[FileFormats.SINGLE_CELL_EXPERIMENT],
->>>>>>> 2780e352
         )
         self.sample.libraries.add(library1, library2, library3, library4)
 
