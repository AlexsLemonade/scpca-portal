--- conflicted
+++ resolved
@@ -684,104 +684,6 @@
         for project_id in actual_titles.keys():
             self.assertEqual(actual_titles[project_id], expected_titles[project_id])
 
-<<<<<<< HEAD
-    def test_includes_files_bulk_property(self):
-        dataset = Dataset(format=DatasetFormats.SINGLE_CELL_EXPERIMENT)
-
-        # project with bulk, bulk requested
-        dataset.data = {
-            "SCPCP999990": {
-                "includes_bulk": True,
-                Modalities.SINGLE_CELL: ["SCPCS999990", "SCPCS999997"],
-                Modalities.SPATIAL: ["SCPCS999991"],
-            },
-        }
-        dataset.save()
-        self.assertTrue(dataset.includes_files_bulk)
-
-        # project with bulk, bulk not requested
-        dataset.data = {
-            "SCPCP999990": {
-                "includes_bulk": False,
-                Modalities.SINGLE_CELL: ["SCPCS999990", "SCPCS999997"],
-                Modalities.SPATIAL: ["SCPCS999991"],
-            }
-        }
-        dataset.save()
-        self.assertFalse(dataset.includes_files_bulk)
-
-        # project without bulk
-        dataset.data = {
-            "SCPCP999991": {
-                "includes_bulk": True,
-                Modalities.SINGLE_CELL: ["SCPCS999995"],
-                Modalities.SPATIAL: [],
-            },
-        }
-        dataset.save()
-        self.assertFalse(dataset.includes_files_bulk)
-
-    def test_includes_files_cite_seq_property(self):
-        dataset = Dataset(format=DatasetFormats.SINGLE_CELL_EXPERIMENT)
-
-        # project with cite-seq data
-        dataset.data = {
-            "SCPCP999992": {
-                "includes_bulk": False,
-                Modalities.SINGLE_CELL: ["SCPCS999996", "SCPCS999998"],
-                Modalities.SPATIAL: [],
-            },
-        }
-        dataset.save()
-        self.assertTrue(dataset.includes_files_cite_seq)
-
-        # project without cite-seq data
-        dataset.data = {
-            "SCPCP999990": {
-                "includes_bulk": False,
-                Modalities.SINGLE_CELL: ["SCPCS999990", "SCPCS999997"],
-                Modalities.SPATIAL: ["SCPCS999991"],
-            }
-        }
-        dataset.save()
-        self.assertFalse(dataset.includes_files_cite_seq)
-
-    def test_includes_files_merged_property(self):
-        dataset = Dataset(format=DatasetFormats.SINGLE_CELL_EXPERIMENT)
-
-        # project with merged file, merged requested
-        dataset.data = {
-            "SCPCP999990": {
-                "includes_bulk": True,
-                Modalities.SINGLE_CELL: "MERGED",
-                Modalities.SPATIAL: [],
-            },
-        }
-        dataset.save()
-        self.assertTrue(dataset.includes_files_merged)
-
-        # project with merged file, merged not requested
-        dataset.data = {
-            "SCPCP999990": {
-                "includes_bulk": True,
-                Modalities.SINGLE_CELL: ["SCPCS999990", "SCPCS999997"],
-                Modalities.SPATIAL: [],
-            }
-        }
-        dataset.save()
-        self.assertFalse(dataset.includes_files_merged)
-
-        # project without merged
-        dataset.data = {
-            "SCPCP999991": {
-                "includes_bulk": True,
-                Modalities.SINGLE_CELL: "MERGED",
-                Modalities.SPATIAL: [],
-            },
-        }
-        dataset.save()
-        self.assertFalse(dataset.includes_files_merged)
-=======
     @patch("scpca_portal.models.computed_file.utils.get_today_string", return_value="2025-08-26")
     @patch("scpca_portal.s3.aws_s3.generate_presigned_url")
     def test_download_url_property(self, mock_generate_presigned_url, _):
@@ -851,4 +753,100 @@
         # no computed file
         dataset = DatasetFactory()
         self.assertIsNone(dataset.download_url)
->>>>>>> de79a382
+
+    def test_includes_files_bulk_property(self):
+        dataset = Dataset(format=DatasetFormats.SINGLE_CELL_EXPERIMENT)
+
+        # project with bulk, bulk requested
+        dataset.data = {
+            "SCPCP999990": {
+                "includes_bulk": True,
+                Modalities.SINGLE_CELL: ["SCPCS999990", "SCPCS999997"],
+                Modalities.SPATIAL: ["SCPCS999991"],
+            },
+        }
+        dataset.save()
+        self.assertTrue(dataset.includes_files_bulk)
+
+        # project with bulk, bulk not requested
+        dataset.data = {
+            "SCPCP999990": {
+                "includes_bulk": False,
+                Modalities.SINGLE_CELL: ["SCPCS999990", "SCPCS999997"],
+                Modalities.SPATIAL: ["SCPCS999991"],
+            }
+        }
+        dataset.save()
+        self.assertFalse(dataset.includes_files_bulk)
+
+        # project without bulk
+        dataset.data = {
+            "SCPCP999991": {
+                "includes_bulk": True,
+                Modalities.SINGLE_CELL: ["SCPCS999995"],
+                Modalities.SPATIAL: [],
+            },
+        }
+        dataset.save()
+        self.assertFalse(dataset.includes_files_bulk)
+
+    def test_includes_files_cite_seq_property(self):
+        dataset = Dataset(format=DatasetFormats.SINGLE_CELL_EXPERIMENT)
+
+        # project with cite-seq data
+        dataset.data = {
+            "SCPCP999992": {
+                "includes_bulk": False,
+                Modalities.SINGLE_CELL: ["SCPCS999996", "SCPCS999998"],
+                Modalities.SPATIAL: [],
+            },
+        }
+        dataset.save()
+        self.assertTrue(dataset.includes_files_cite_seq)
+
+        # project without cite-seq data
+        dataset.data = {
+            "SCPCP999990": {
+                "includes_bulk": False,
+                Modalities.SINGLE_CELL: ["SCPCS999990", "SCPCS999997"],
+                Modalities.SPATIAL: ["SCPCS999991"],
+            }
+        }
+        dataset.save()
+        self.assertFalse(dataset.includes_files_cite_seq)
+
+    def test_includes_files_merged_property(self):
+        dataset = Dataset(format=DatasetFormats.SINGLE_CELL_EXPERIMENT)
+
+        # project with merged file, merged requested
+        dataset.data = {
+            "SCPCP999990": {
+                "includes_bulk": True,
+                Modalities.SINGLE_CELL: "MERGED",
+                Modalities.SPATIAL: [],
+            },
+        }
+        dataset.save()
+        self.assertTrue(dataset.includes_files_merged)
+
+        # project with merged file, merged not requested
+        dataset.data = {
+            "SCPCP999990": {
+                "includes_bulk": True,
+                Modalities.SINGLE_CELL: ["SCPCS999990", "SCPCS999997"],
+                Modalities.SPATIAL: [],
+            }
+        }
+        dataset.save()
+        self.assertFalse(dataset.includes_files_merged)
+
+        # project without merged
+        dataset.data = {
+            "SCPCP999991": {
+                "includes_bulk": True,
+                Modalities.SINGLE_CELL: "MERGED",
+                Modalities.SPATIAL: [],
+            },
+        }
+        dataset.save()
+        self.assertFalse(dataset.includes_files_merged)