from datetime import datetime
from unittest.mock import patch

from django.conf import settings
from django.test import TestCase

from scpca_portal.enums import JobStates
from scpca_portal.models import Job
from scpca_portal.test.factories import DatasetFactory, JobFactory


class TestJob(TestCase):
    def setUp(self):
        self.mock_dataset = DatasetFactory()

    @patch("scpca_portal.batch.submit_job")
    def test_submit_job(self, mock_batch_submit_job):
        # Set up mock for submit_job
        mock_batch_job_id = "MOCK_JOB_ID"  # The job id returned via AWS Batch response
        mock_batch_submit_job.return_value = mock_batch_job_id
        project_id = "SCPCP000000"

        job = Job.get_project_job(
            project_id=project_id,
            download_config_name="MOCK_DOWNLOAD_CONFIG_NAME",
        )

        # Before submission, the job instance should not have an ID
        self.assertIsNone(job.id)

        job.submit()
        mock_batch_submit_job.assert_called_once()

        # After submission, the job should be updated
        self.assertEqual(job.batch_job_id, mock_batch_job_id)
        self.assertEqual(job.state, JobStates.SUBMITTED.value)
        self.assertIsInstance(job.submitted_at, datetime)

        # Make sure that the job is saved in the db with correct field values
        self.assertEqual(Job.objects.count(), 1)
        saved_job = Job.objects.first()
        self.assertEqual(saved_job.batch_job_id, mock_batch_job_id)
        self.assertEqual(saved_job.batch_job_queue, settings.AWS_BATCH_JOB_QUEUE_NAME)
        self.assertEqual(saved_job.batch_job_definition, settings.AWS_BATCH_JOB_DEFINITION_NAME)
        self.assertIn("--project-id", saved_job.batch_container_overrides["command"])
        self.assertIn(project_id, saved_job.batch_container_overrides["command"])
        self.assertEqual(saved_job.state, JobStates.SUBMITTED.value)
        self.assertIsInstance(saved_job.submitted_at, datetime)

    @patch("scpca_portal.batch.submit_job")
    def test_submit_job_failure(self, mock_batch_submit_job):
        job = JobFactory.build()
        self.assertIsNone(job.id)  # No job created in the db yet

        # Set up mock for a failed submission
        mock_batch_submit_job.return_value = None

        success = job.submit()
        mock_batch_submit_job.assert_called_once()
        self.assertFalse(success)

        # The job state should remain default and unsaved
        self.assertEqual(Job.objects.count(), 0)
        self.assertEqual(job.state, JobStates.CREATED.value)

    @patch("scpca_portal.batch.submit_job")
    def test_submit_created(self, mock_batch_submit_job):
        # Set up 3 saved CREATED jobs + 3 jobs that are already submitted
        for _ in range(3):
            JobFactory(state=JobStates.CREATED.value)
        for state in [
            JobStates.SUBMITTED.value,
            JobStates.COMPLETED.value,
            JobStates.TERMINATED.value,
        ]:
            JobFactory(state=state)

        # Before submission, there are 1 job in SUBMITTED state
        self.assertEqual(Job.objects.filter(state=JobStates.SUBMITTED.value).count(), 1)

        # Should call submit_job 3 times to submit CREATED jobs
        response = Job.submit_created()
        mock_batch_submit_job.assert_called()
        self.assertEqual(mock_batch_submit_job.call_count, 3)
        self.assertNotEqual(response, [])

        # After submission, each CREATE job state should be updated to SUBMITTED
        self.assertEqual(Job.objects.filter(state=JobStates.SUBMITTED.value).count(), 4)

    @patch("scpca_portal.batch.submit_job")
    def test_submit_created_failure(self, mock_batch_submit_job):
        # Set up 3 saved CREATED jobs
        for _ in range(3):
            JobFactory(state=JobStates.CREATED.value)
        mock_batch_submit_job.return_value = []

        # Should call submit_job 3 times, each time with an exception
        response = Job.submit_created()
        mock_batch_submit_job.assert_called()
        self.assertEqual(mock_batch_submit_job.call_count, 3)
        self.assertEqual(response, [])

        # After submission, the jobs should remain unchanged
        self.assertEqual(Job.objects.filter(state=JobStates.CREATED).count(), 3)

    @patch("scpca_portal.batch.submit_job")
    def test_submit_created_no_submission(self, mock_batch_submit_job):
        # Set up already submitted jobs
        for _ in range(3):
            JobFactory(state=JobStates.SUBMITTED.value)
        mock_batch_submit_job.return_value = []

        # Should return an empty list without calling submit_job
        response = Job.submit_created()
        mock_batch_submit_job.assert_not_called()
        self.assertEqual(response, [])  # No submission with no error

    @patch("scpca_portal.batch.get_jobs")
    def test_sync_state(self, mock_batch_get_jobs):
        # Job state is not SUBMITTED
        completed_job = JobFactory(state=JobStates.COMPLETED.value)

        # Should return False early without calling get_jobs
        success = completed_job.sync_state()
        mock_batch_get_jobs.assert_not_called()
        self.assertFalse(success)

        # Job is in SUBMITTED state
        submitted_job = JobFactory(state=JobStates.SUBMITTED.value)

        # Set up mock for failed get_jobs call
        mock_batch_get_jobs.return_value = False

        success = submitted_job.sync_state()
        mock_batch_get_jobs.assert_called()
        self.assertFalse(success)

        # The job should remain unchanged and unsaved
        saved_job = Job.objects.get(pk=submitted_job.pk)
        self.assertEqual(saved_job, submitted_job)

        # Set up mock for get_jobs for RUNNING
        mock_batch_get_jobs.return_value = [
            {
                "status": "RUNNING",
                "statusReason": "Job RUNNING",
            }
        ]

        success = submitted_job.sync_state()
        mock_batch_get_jobs.assert_called()
        self.assertFalse(success)  # Synced but no update in the db

        # The job should remain unchanged and unsaved
        saved_job = Job.objects.get(pk=submitted_job.pk)
        self.assertEqual(saved_job, submitted_job)

        # Set up mock for get_jobs with TERMINATED
        mock_batch_get_jobs.return_value = [
            {
                "status": "FAILED",
                "statusReason": "Job FAILED",
                "isTerminated": True,
            }
        ]

        success = submitted_job.sync_state()
        mock_batch_get_jobs.assert_called()
        self.assertTrue(success)  # Synced and updated the db

        # Job should be updated and saved with correct field values
        saved_job = Job.objects.get(pk=submitted_job.pk)
        self.assertEqual(saved_job.state, JobStates.TERMINATED.value)
        self.assertIsInstance(saved_job.terminated_at, datetime)
        self.assertIsNone(saved_job.failure_reason)

        # Set up mock for get_jobs with FAILED
        submitted_job.state = JobStates.SUBMITTED.value
        mock_batch_get_jobs.return_value = [
            {
                "status": "FAILED",
                "statusReason": "Job FAILED",
            }
        ]

        success = submitted_job.sync_state()
        mock_batch_get_jobs.assert_called()
        self.assertTrue(success)  # Synced and updated the db

        # Job should be updated and saved with correct field values
        saved_job = Job.objects.get(pk=submitted_job.pk)
        self.assertEqual(saved_job.state, JobStates.COMPLETED.value)
        self.assertEqual(saved_job.failure_reason, "Job FAILED")
        self.assertIsInstance(saved_job.completed_at, datetime)

    @patch("scpca_portal.batch.get_jobs")
    def test_bulk_sync_state(self, mock_batch_get_jobs):
        # Set up mock for get_jobs
        jobs_to_sync = [JobFactory(state=JobStates.SUBMITTED.value) for _ in range(8)]
        mock_response = [{"jobId": job.batch_job_id} for job in jobs_to_sync]
        # All AWS Batch job statuses (7) + FAILED and terminated job (1)
        mock_response[0]["status"] = "SUBMITTED"
        mock_response[1]["status"] = "PENDING"
        mock_response[2]["status"] = "RUNNABLE"
        mock_response[3]["status"] = "STARTING"
        mock_response[4]["status"] = "RUNNING"
        mock_response[5]["status"] = "SUCCEEDED"
        mock_response[6]["status"] = "FAILED"
        mock_response[7]["status"] = "FAILED"
        mock_response[7]["isTerminated"] = True
        mock_response = [{**job, "statusReason": f"Job {job['status']}"} for job in mock_response]
        mock_batch_get_jobs.return_value = mock_response

        success = Job.bulk_sync_state()
        mock_batch_get_jobs.assert_called_once()
        self.assertTrue(success)

        # After synchronization, all jobs should be saved with correct field values
        completed_jobs = Job.objects.filter(state=JobStates.COMPLETED.value)
        terminated_jobs = Job.objects.filter(state=JobStates.TERMINATED.value)
        submitted_jobs = Job.objects.exclude(
            state__in=[JobStates.COMPLETED.value, JobStates.TERMINATED.value]
        )

        # Should have correct field values
        for completed_job in completed_jobs:
            self.assertIn(completed_job.failure_reason, [None, "Job FAILED"])
            self.assertIsInstance(completed_job.completed_at, datetime)
        # Should have correct field values
        for terminated_job in terminated_jobs:
            self.assertIsNone(terminated_job.failure_reason)
            self.assertIsInstance(terminated_job.terminated_at, datetime)
        # Should remain unchanged
        for submitted_job in submitted_jobs:
            self.assertIsNone(submitted_job.failure_reason)
            self.assertIsNone(submitted_job.completed_at)
            self.assertIsNone(submitted_job.terminated_at)

    @patch("scpca_portal.batch.get_jobs")
    def test_bulk_sync_state_no_matching_batch_job_found(self, mock_batch_get_jobs):
        # Set up mock for get_jobs with no matched AWS job found
        jobs_to_sync = [JobFactory(state=JobStates.SUBMITTED.value) for _ in range(4)]
        mock_response = [
            {
                "jobId": jobs_to_sync[2].batch_job_id,
                "status": "FAILED",
                "statusReason": "Job FAILED",
            }
        ]
        mock_batch_get_jobs.return_value = mock_response

        # A missing batch job should not interrupt the remaining jobs
        success = Job.bulk_sync_state()
        mock_batch_get_jobs.assert_called()
        self.assertTrue(success)

        # Job with state change should be updated and saved with correct field values
        saved_job = Job.objects.filter(batch_job_id=jobs_to_sync[2].batch_job_id).first()
        self.assertEqual(saved_job.state, JobStates.COMPLETED.value)
        self.assertEqual(saved_job.failure_reason, "Job FAILED")
        self.assertIsInstance(saved_job.completed_at, datetime)

    @patch("scpca_portal.batch.terminate_job")
    def test_terminate_job(self, mock_batch_terminate_job):
        # Job already in TERMINATED state
        terminated_job = JobFactory(state=JobStates.TERMINATED.value)

        # Should return True early without calling terminate_job
        success = terminated_job.terminate(retry_on_termination=True)
        mock_batch_terminate_job.assert_not_called()
        self.assertTrue(success)

        # Job is in SUBMITTED state
        submitted_job = JobFactory(state=JobStates.SUBMITTED.value)

        success = submitted_job.terminate(retry_on_termination=True)
        mock_batch_terminate_job.assert_called_once()
        self.assertTrue(success)

        # After termination, the job should be saved with correct field values
        saved_job = Job.objects.get(pk=submitted_job.pk)
        self.assertEqual(saved_job.state, JobStates.TERMINATED.value)
        self.assertTrue(saved_job.retry_on_termination)
        self.assertIsInstance(saved_job.terminated_at, datetime)

    @patch("scpca_portal.batch.terminate_job")
    def test_terminate_job_failure(self, mock_batch_terminate_job):
        job = JobFactory(state=JobStates.SUBMITTED.value)

        # Set up mock for a failed termination
        mock_batch_terminate_job.return_value = False

        success = job.terminate(retry_on_termination=True)
        mock_batch_terminate_job.assert_called_once()
        self.assertFalse(success)

        saved_job = Job.objects.get(pk=job.pk)
        # The job state should remain unchanged
        self.assertEqual(saved_job.state, job.state)

    @patch("scpca_portal.batch.terminate_job")
    def test_terminate_submitted(self, mock_batch_terminate_job):
        # Set up 3 jobs in SUBMITTED state
        for _ in range(3):
            JobFactory(state=JobStates.SUBMITTED.value)

        # Should call terminated_job 3 times for submitted, incompleted jobs
        response = Job.terminate_submitted()
        mock_batch_terminate_job.assert_called()
        self.assertEqual(mock_batch_terminate_job.call_count, 3)
        self.assertNotEqual(response, [])

        # After termination, the jobs should be saved with TERMINATED state
        for job in Job.objects.all():
            self.assertEqual(job.state, JobStates.TERMINATED.value)
            self.assertIsInstance(job.terminated_at, datetime)

    @patch("scpca_portal.batch.terminate_job")
    def test_terminate_submitted_failure(self, mock_batch_terminate_job):
        # Set up mock for 3 unsuccessful terminations
        for _ in range(3):
            JobFactory(state=JobStates.SUBMITTED.value)
        mock_batch_terminate_job.return_value = []

        # Should call terminate_job 3 times, each time with an exception
        response = Job.terminate_submitted()
        mock_batch_terminate_job.assert_called()
        self.assertEqual(mock_batch_terminate_job.call_count, 3)
        self.assertEqual(response, [])

        # After termination, the jobs should remain unchanged
        for job in Job.objects.all():
            self.assertEqual(job.state, JobStates.SUBMITTED.value)
            self.assertIsNone(job.terminated_at)

    @patch("scpca_portal.batch.terminate_job")
    def test_terminate_submitted_no_termination(self, mock_batch_terminate_job):
        # Set up jobs that are already terminated or completed
        for state in [JobStates.COMPLETED.value, JobStates.TERMINATED.value]:
            JobFactory(state=state)
        mock_batch_terminate_job.return_value = []

        # Should return an empty list without calling terminate_job
        response = Job.terminate_submitted()
        mock_batch_terminate_job.assert_not_called()
        self.assertEqual(response, [])  # No termination with no error

    def test_get_retry_job(self):
        # Set up a non-terminated job
        job = JobFactory(
            dataset=self.mock_dataset,
            state=JobStates.SUBMITTED.value,
        )

        # After execution, the call should returns None
        retry_job = job.get_retry_job()
        self.assertIsNone(retry_job)

        # Change the job state to TERMINATED
        job.state = JobStates.TERMINATED.value
<<<<<<< HEAD
        # Set up mock field values for base terminated jobs
        job.batch_job_name = "BATCH_JOB_NAME"
        job.batch_job_definition = "BATCH_JOB_DEFINITION"
        job.batch_job_queue = "BATCH_JOB_QUEUE"
        job.batch_container_overrides = "BATCH_CONTAINER_OVERRIDES"
        job.attempt = 1
        job.retry_on_termination = True

        # After execution, the call should returns a new unsaved instance for retry
=======
        # Should return a new unsaved instance for retrying the terminated job
>>>>>>> 6b101ef9
        retry_job = job.get_retry_job()
        self.assertIsNone(retry_job.id)  # Should not have an ID
        # Should correctly copy the exsiting field values
        self.assertEqual(retry_job.batch_job_name, job.batch_job_name)
        self.assertEqual(retry_job.batch_job_definition, job.batch_job_definition)
        self.assertEqual(retry_job.batch_job_queue, job.batch_job_queue)
        self.assertEqual(retry_job.attempt, job.attempt + 1)

    def test_retry_jobs(self):
        # Set up mock field values for base terminated jobs
        batch_job_name = "BATCH_JOB_NAME"
        batch_job_definition = "BATCH_JOB_DEFINITION"
        batch_job_queue = "BATCH_JOB_QUEUE"
        batch_container_overrides = "BATCH_CONTAINER_OVERRIDES"
        attempt = 1
        # Set up 3 base terminated jobs for retry
        for _ in range(3):
            JobFactory(
                state=JobStates.TERMINATED.value,
                batch_job_name=batch_job_name,
                batch_job_definition=batch_job_definition,
                batch_job_queue=batch_job_queue,
                batch_container_overrides=batch_container_overrides,
                attempt=attempt,
                retry_on_termination=True,
            )

        # Before retry, there are 3 jobs in the db
        self.assertEqual(Job.objects.count(), 3)

        # After execution, the call should return a list of jobs for retry
        retry_jobs = Job.get_retry_jobs()
        self.assertNotEqual(retry_jobs, [])

        # Should be 6 jobs (base 3  + new 3) in the db
        self.assertEqual(Job.objects.count(), 6)
        # Make sure that the job is saved in the db with correct field values
        saved_retry_jobs = Job.objects.filter(state=JobStates.CREATED.value)

        for job in saved_retry_jobs:
            self.assertEqual(job.state, JobStates.CREATED.value)
            # Should correctly copy the base instance's field values
            self.assertEqual(job.batch_job_name, batch_job_name)
            self.assertEqual(job.batch_job_definition, batch_job_definition)
            self.assertEqual(job.batch_job_queue, batch_job_queue)
            self.assertEqual(job.batch_container_overrides, batch_container_overrides)
            self.assertEqual(job.attempt, 2)  # The base's attempt(1) + 1

    def test_retry_jobs_no_terminated_job_to_retry(self):
        # Set up terminated jobs with retry_on_termination set to False
        for _ in range(3):
            JobFactory(state=JobStates.SUBMITTED.value, retry_on_termination=False)

        # After execution, the call should return an empty list
        retry_jobs = Job.get_retry_jobs()
        self.assertEqual(retry_jobs, [])<|MERGE_RESOLUTION|>--- conflicted
+++ resolved
@@ -358,7 +358,7 @@
 
         # Change the job state to TERMINATED
         job.state = JobStates.TERMINATED.value
-<<<<<<< HEAD
+
         # Set up mock field values for base terminated jobs
         job.batch_job_name = "BATCH_JOB_NAME"
         job.batch_job_definition = "BATCH_JOB_DEFINITION"
@@ -368,9 +368,6 @@
         job.retry_on_termination = True
 
         # After execution, the call should returns a new unsaved instance for retry
-=======
-        # Should return a new unsaved instance for retrying the terminated job
->>>>>>> 6b101ef9
         retry_job = job.get_retry_job()
         self.assertIsNone(retry_job.id)  # Should not have an ID
         # Should correctly copy the exsiting field values
