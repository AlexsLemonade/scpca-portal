from datetime import datetime
from unittest.mock import patch

from django.conf import settings
from django.test import TestCase

from scpca_portal.enums import JobStates
from scpca_portal.models import Job
from scpca_portal.test.factories import DatasetFactory, JobFactory


class TestJob(TestCase):
    def setUp(self):
        self.mock_dataset = DatasetFactory()

    @patch("scpca_portal.batch.submit_job")
    def test_submit_job(self, mock_batch_submit_job):
        # Set up mock for submit_job
        mock_batch_job_id = "MOCK_JOB_ID"  # The job id returned via AWS Batch response
        mock_batch_submit_job.return_value = mock_batch_job_id
        project_id = "SCPCP000000"

        job = Job.get_project_job(
            project_id=project_id,
            download_config_name="MOCK_DOWNLOAD_CONFIG_NAME",
        )

        # Before submission, the job instance should not have an ID
        self.assertIsNone(job.id)

        job.submit()
        mock_batch_submit_job.assert_called_once()

        # After submission, the job should be updated
<<<<<<< HEAD
        self.assertEqual(job.batch_job_id, self.mock_batch_job_id)
        self.assertEqual(job.state, JobStates.SUBMITTED.value)
=======
        self.assertEqual(job.batch_job_id, mock_batch_job_id)
        self.assertEqual(job.state, JobStates.SUBMITTED)
>>>>>>> d829bbb6
        self.assertIsInstance(job.submitted_at, datetime)

        # Make sure that the job is saved in the db with correct field values
        self.assertEqual(Job.objects.count(), 1)
        saved_job = Job.objects.first()
        self.assertEqual(saved_job.batch_job_id, mock_batch_job_id)
        self.assertEqual(saved_job.batch_job_queue, settings.AWS_BATCH_JOB_QUEUE_NAME)
        self.assertEqual(saved_job.batch_job_definition, settings.AWS_BATCH_JOB_DEFINITION_NAME)
        self.assertIn("--project-id", saved_job.batch_container_overrides["command"])
<<<<<<< HEAD
        self.assertIn(self.mock_project_id, saved_job.batch_container_overrides["command"])
        self.assertEqual(saved_job.state, JobStates.SUBMITTED.value)
=======
        self.assertIn(project_id, saved_job.batch_container_overrides["command"])
        self.assertEqual(saved_job.state, JobStates.SUBMITTED)
>>>>>>> d829bbb6
        self.assertIsInstance(saved_job.submitted_at, datetime)

    @patch("scpca_portal.batch.submit_job")
    def test_submit_job_failure(self, mock_batch_submit_job):
        job = JobFactory.build()
        self.assertIsNone(job.id)  # No job created in the db yet

        # Set up mock for a failed submission
        mock_batch_submit_job.return_value = None

        success = job.submit()
        mock_batch_submit_job.assert_called_once()
        self.assertFalse(success)

        # The job state should remain default and unsaved
        self.assertEqual(Job.objects.count(), 0)
        self.assertEqual(job.state, JobStates.CREATED.value)

    @patch("scpca_portal.batch.submit_job")
    def test_submit_created(self, mock_batch_submit_job):
        # Set up 3 saved CREATED jobs + 3 jobs that are already submitted
        for _ in range(3):
            JobFactory(state=JobStates.CREATED.value)
        for state in [
            JobStates.SUBMITTED.value,
            JobStates.COMPLETED.value,
            JobStates.TERMINATED.value,
        ]:
            JobFactory(state=state)

        # Before submission, there are 1 job in SUBMITTED state
        self.assertEqual(Job.objects.filter(state=JobStates.SUBMITTED.value).count(), 1)

        # Should call submit_job 3 times to submit CREATED jobs
        response = Job.submit_created()
        mock_batch_submit_job.assert_called()
        self.assertEqual(mock_batch_submit_job.call_count, 3)
        self.assertNotEqual(response, [])

        # After submission, each CREATE job state should be updated to SUBMITTED
        self.assertEqual(Job.objects.filter(state=JobStates.SUBMITTED.value).count(), 4)

    @patch("scpca_portal.batch.submit_job")
    def test_submit_created_failure(self, mock_batch_submit_job):
        # Set up 3 saved CREATED jobs
        for _ in range(3):
            JobFactory(state=JobStates.CREATED.value)
        mock_batch_submit_job.return_value = []

        # Should call submit_job 3 times, each time with an exception
        response = Job.submit_created()
        mock_batch_submit_job.assert_called()
        self.assertEqual(mock_batch_submit_job.call_count, 3)
        self.assertEqual(response, [])

        # After submission, the jobs should remain unchanged
        self.assertEqual(Job.objects.filter(state=JobStates.CREATED).count(), 3)

    @patch("scpca_portal.batch.submit_job")
    def test_submit_created_no_submission(self, mock_batch_submit_job):
        # Set up already submitted jobs
        for _ in range(3):
            JobFactory(state=JobStates.SUBMITTED.value)
        mock_batch_submit_job.return_value = []

        # Should return an empty list without calling submit_job
        response = Job.submit_created()
        mock_batch_submit_job.assert_not_called()
        self.assertEqual(response, [])  # No submission with no error

    @patch("scpca_portal.batch.get_jobs")
    def test_sync_state(self, mock_batch_get_jobs):
        # Job state is not SUBMITTED
        completed_job = JobFactory(state=JobStates.COMPLETED.value)

        # Should return False early without calling get_jobs
        success = completed_job.sync_state()
        mock_batch_get_jobs.assert_not_called()
        self.assertFalse(success)

        # Job is in SUBMITTED state
        submitted_job = JobFactory(state=JobStates.SUBMITTED.value)

        # Set up mock for failed get_jobs call
        mock_batch_get_jobs.return_value = False

        success = submitted_job.sync_state()
        mock_batch_get_jobs.assert_called()
        self.assertFalse(success)

        # The job should remain unchanged and unsaved
        saved_job = Job.objects.get(pk=submitted_job.pk)
        self.assertEqual(saved_job, submitted_job)

        # Set up mock for get_jobs for RUNNING
        mock_batch_get_jobs.return_value = [
            {
                "status": "RUNNING",
                "statusReason": "Job RUNNING",
            }
        ]

        success = submitted_job.sync_state()
        mock_batch_get_jobs.assert_called()
        self.assertFalse(success)  # Synced but no update in the db

        # The job should remain unchanged and unsaved
        saved_job = Job.objects.get(pk=submitted_job.pk)
        self.assertEqual(saved_job, submitted_job)

        # Set up mock for get_jobs with TERMINATED
        mock_batch_get_jobs.return_value = [
            {
                "status": "FAILED",
                "statusReason": "Job FAILED",
                "isTerminated": True,
            }
        ]

        success = submitted_job.sync_state()
        mock_batch_get_jobs.assert_called()
        self.assertTrue(success)  # Synced and updated the db

        # Job should be updated and saved with correct field values
        saved_job = Job.objects.get(pk=submitted_job.pk)
        self.assertEqual(saved_job.state, JobStates.TERMINATED.value)
        self.assertIsInstance(saved_job.terminated_at, datetime)
        self.assertIsNone(saved_job.failure_reason)

        # Set up mock for get_jobs with FAILED
        submitted_job.state = JobStates.SUBMITTED.value
        mock_batch_get_jobs.return_value = [
            {
                "status": "FAILED",
                "statusReason": "Job FAILED",
            }
        ]

        success = submitted_job.sync_state()
        mock_batch_get_jobs.assert_called()
        self.assertTrue(success)  # Synced and updated the db

        # Job should be updated and saved with correct field values
        saved_job = Job.objects.get(pk=submitted_job.pk)
        self.assertEqual(saved_job.state, JobStates.COMPLETED.value)
        self.assertEqual(saved_job.failure_reason, "Job FAILED")
        self.assertIsInstance(saved_job.completed_at, datetime)

    @patch("scpca_portal.batch.get_jobs")
    def test_bulk_sync_state(self, mock_batch_get_jobs):
        # Set up mock for get_jobs
        jobs_to_sync = [JobFactory(state=JobStates.SUBMITTED.value) for _ in range(8)]
        mock_response = [{"jobId": job.batch_job_id} for job in jobs_to_sync]
        # All AWS Batch job statuses (7) + FAILED and terminated job (1)
        mock_response[0]["status"] = "SUBMITTED"
        mock_response[1]["status"] = "PENDING"
        mock_response[2]["status"] = "RUNNABLE"
        mock_response[3]["status"] = "STARTING"
        mock_response[4]["status"] = "RUNNING"
        mock_response[5]["status"] = "SUCCEEDED"
        mock_response[6]["status"] = "FAILED"
        mock_response[7]["status"] = "FAILED"
        mock_response[7]["isTerminated"] = True
        mock_response = [{**job, "statusReason": f"Job {job['status']}"} for job in mock_response]
        mock_batch_get_jobs.return_value = mock_response

        success = Job.bulk_sync_state()
        mock_batch_get_jobs.assert_called_once()
        self.assertTrue(success)

        # After synchronization, all jobs should be saved with correct field values
        completed_jobs = Job.objects.filter(state=JobStates.COMPLETED.value)
        terminated_jobs = Job.objects.filter(state=JobStates.TERMINATED.value)
        submitted_jobs = Job.objects.exclude(
            state__in=[JobStates.COMPLETED.value, JobStates.TERMINATED.value]
        )

        # Should have correct field values
        for completed_job in completed_jobs:
            self.assertIn(completed_job.failure_reason, [None, "Job FAILED"])
            self.assertIsInstance(completed_job.completed_at, datetime)
        # Should have correct field values
        for terminated_job in terminated_jobs:
            self.assertIsNone(terminated_job.failure_reason)
            self.assertIsInstance(terminated_job.terminated_at, datetime)
        # Should remain unchanged
        for submitted_job in submitted_jobs:
            self.assertIsNone(submitted_job.failure_reason)
            self.assertIsNone(submitted_job.completed_at)
            self.assertIsNone(submitted_job.terminated_at)

    @patch("scpca_portal.batch.get_jobs")
    def test_bulk_sync_state_no_matching_batch_job_found(self, mock_batch_get_jobs):
        # Set up mock for get_jobs with no matched AWS job found
        jobs_to_sync = [JobFactory(state=JobStates.SUBMITTED.value) for _ in range(4)]
        mock_response = [
            {
                "jobId": jobs_to_sync[2].batch_job_id,
                "status": "FAILED",
                "statusReason": "Job FAILED",
            }
        ]
        mock_batch_get_jobs.return_value = mock_response

        # A missing batch job should not interrupt the remaining jobs
        success = Job.bulk_sync_state()
        mock_batch_get_jobs.assert_called()
        self.assertTrue(success)

        # Job with state change should be updated and saved with correct field values
        saved_job = Job.objects.filter(batch_job_id=jobs_to_sync[2].batch_job_id).first()
        self.assertEqual(saved_job.state, JobStates.COMPLETED.value)
        self.assertEqual(saved_job.failure_reason, "Job FAILED")
        self.assertIsInstance(saved_job.completed_at, datetime)

    @patch("scpca_portal.batch.terminate_job")
    def test_terminate_job(self, mock_batch_terminate_job):
        # Job already in TERMINATED state
<<<<<<< HEAD
        terminated_job = JobFactory(
            batch_job_name=self.mock_project_batch_job_name,
            batch_job_id=self.mock_batch_job_id,
            state=JobStates.TERMINATED.value,
        )
=======
        terminated_job = JobFactory(state=JobStates.TERMINATED)
>>>>>>> d829bbb6

        # Should return True early without calling terminate_job
        success = terminated_job.terminate(retry_on_termination=True)
        mock_batch_terminate_job.assert_not_called()
        self.assertTrue(success)

        # Job is in SUBMITTED state
<<<<<<< HEAD
        submitted_job = JobFactory(
            batch_job_name=self.mock_project_batch_job_name,
            batch_job_id=self.mock_batch_job_id,
            state=JobStates.SUBMITTED.value,
        )
=======
        submitted_job = JobFactory(state=JobStates.SUBMITTED)
>>>>>>> d829bbb6

        success = submitted_job.terminate(retry_on_termination=True)
        mock_batch_terminate_job.assert_called_once()
        self.assertTrue(success)

        # After termination, the job should be saved with correct field values
        saved_job = Job.objects.get(pk=submitted_job.pk)
        self.assertEqual(saved_job.state, JobStates.TERMINATED.value)
        self.assertTrue(saved_job.retry_on_termination)
        self.assertIsInstance(saved_job.terminated_at, datetime)

    @patch("scpca_portal.batch.terminate_job")
    def test_terminate_job_failure(self, mock_batch_terminate_job):
<<<<<<< HEAD
        job = JobFactory(
            batch_job_name=self.mock_project_batch_job_name,
            batch_job_id=self.mock_batch_job_id,
            state=JobStates.SUBMITTED.value,
        )
=======
        job = JobFactory(state=JobStates.SUBMITTED)
>>>>>>> d829bbb6

        # Set up mock for a failed termination
        mock_batch_terminate_job.return_value = False

        success = job.terminate(retry_on_termination=True)
        mock_batch_terminate_job.assert_called_once()
        self.assertFalse(success)

        saved_job = Job.objects.get(pk=job.pk)
        # The job state should remain unchanged
        self.assertEqual(saved_job.state, job.state)

    @patch("scpca_portal.batch.terminate_job")
    def test_terminate_submitted(self, mock_batch_terminate_job):
        # Set up 3 jobs in SUBMITTED state
        for _ in range(3):
            JobFactory(state=JobStates.SUBMITTED.value)

        # Should call terminated_job 3 times for submitted, incompleted jobs
        response = Job.terminate_submitted()
        mock_batch_terminate_job.assert_called()
        self.assertEqual(mock_batch_terminate_job.call_count, 3)
        self.assertNotEqual(response, [])

        # After termination, the jobs should be saved with TERMINATED state
        for job in Job.objects.all():
            self.assertEqual(job.state, JobStates.TERMINATED.value)
            self.assertIsInstance(job.terminated_at, datetime)

    @patch("scpca_portal.batch.terminate_job")
    def test_terminate_submitted_failure(self, mock_batch_terminate_job):
        # Set up mock for 3 unsuccessful terminations
        for _ in range(3):
            JobFactory(state=JobStates.SUBMITTED.value)
        mock_batch_terminate_job.return_value = []

        # Should call terminate_job 3 times, each time with an exception
        response = Job.terminate_submitted()
        mock_batch_terminate_job.assert_called()
        self.assertEqual(mock_batch_terminate_job.call_count, 3)
        self.assertEqual(response, [])

        # After termination, the jobs should remain unchanged
        for job in Job.objects.all():
            self.assertEqual(job.state, JobStates.SUBMITTED.value)
            self.assertIsNone(job.terminated_at)

    @patch("scpca_portal.batch.terminate_job")
    def test_terminate_submitted_no_termination(self, mock_batch_terminate_job):
        # Set up jobs that are already terminated or completed
        for state in [JobStates.COMPLETED.value, JobStates.TERMINATED.value]:
            JobFactory(state=state)
        mock_batch_terminate_job.return_value = []

        # Should return an empty list without calling terminate_job
        response = Job.terminate_submitted()
        mock_batch_terminate_job.assert_not_called()
        self.assertEqual(response, [])  # No termination with no error

    def test_get_retry_job(self):
        job = JobFactory(
            dataset=self.mock_dataset,
            state=JobStates.SUBMITTED.value,
        )

        # Should return None if the job state is not TERMINATED
        retry_job = job.get_retry_job()
        self.assertIsNone(retry_job)

        # Change the job state to TERMINATED
        job.state = JobStates.TERMINATED.value
        # Should return a new unsaved instance for retrying the terminated job
        retry_job = job.get_retry_job()
        self.assertIsNone(retry_job.id)  # Should not have an ID
        # Make sure required fields are copied and attempt is incremented
        self.assertEqual(retry_job.attempt, job.attempt + 1)
        self.assertEqual(retry_job.batch_job_name, job.batch_job_name)
        self.assertEqual(retry_job.batch_job_definition, job.batch_job_definition)
        self.assertEqual(retry_job.batch_job_queue, job.batch_job_queue)<|MERGE_RESOLUTION|>--- conflicted
+++ resolved
@@ -32,13 +32,8 @@
         mock_batch_submit_job.assert_called_once()
 
         # After submission, the job should be updated
-<<<<<<< HEAD
-        self.assertEqual(job.batch_job_id, self.mock_batch_job_id)
+        self.assertEqual(job.batch_job_id, mock_batch_job_id)
         self.assertEqual(job.state, JobStates.SUBMITTED.value)
-=======
-        self.assertEqual(job.batch_job_id, mock_batch_job_id)
-        self.assertEqual(job.state, JobStates.SUBMITTED)
->>>>>>> d829bbb6
         self.assertIsInstance(job.submitted_at, datetime)
 
         # Make sure that the job is saved in the db with correct field values
@@ -48,13 +43,8 @@
         self.assertEqual(saved_job.batch_job_queue, settings.AWS_BATCH_JOB_QUEUE_NAME)
         self.assertEqual(saved_job.batch_job_definition, settings.AWS_BATCH_JOB_DEFINITION_NAME)
         self.assertIn("--project-id", saved_job.batch_container_overrides["command"])
-<<<<<<< HEAD
-        self.assertIn(self.mock_project_id, saved_job.batch_container_overrides["command"])
+        self.assertIn(project_id, saved_job.batch_container_overrides["command"])
         self.assertEqual(saved_job.state, JobStates.SUBMITTED.value)
-=======
-        self.assertIn(project_id, saved_job.batch_container_overrides["command"])
-        self.assertEqual(saved_job.state, JobStates.SUBMITTED)
->>>>>>> d829bbb6
         self.assertIsInstance(saved_job.submitted_at, datetime)
 
     @patch("scpca_portal.batch.submit_job")
@@ -273,15 +263,7 @@
     @patch("scpca_portal.batch.terminate_job")
     def test_terminate_job(self, mock_batch_terminate_job):
         # Job already in TERMINATED state
-<<<<<<< HEAD
-        terminated_job = JobFactory(
-            batch_job_name=self.mock_project_batch_job_name,
-            batch_job_id=self.mock_batch_job_id,
-            state=JobStates.TERMINATED.value,
-        )
-=======
-        terminated_job = JobFactory(state=JobStates.TERMINATED)
->>>>>>> d829bbb6
+        terminated_job = JobFactory(state=JobStates.TERMINATED.value)
 
         # Should return True early without calling terminate_job
         success = terminated_job.terminate(retry_on_termination=True)
@@ -289,15 +271,7 @@
         self.assertTrue(success)
 
         # Job is in SUBMITTED state
-<<<<<<< HEAD
-        submitted_job = JobFactory(
-            batch_job_name=self.mock_project_batch_job_name,
-            batch_job_id=self.mock_batch_job_id,
-            state=JobStates.SUBMITTED.value,
-        )
-=======
-        submitted_job = JobFactory(state=JobStates.SUBMITTED)
->>>>>>> d829bbb6
+        submitted_job = JobFactory(state=JobStates.SUBMITTED.value)
 
         success = submitted_job.terminate(retry_on_termination=True)
         mock_batch_terminate_job.assert_called_once()
@@ -311,15 +285,7 @@
 
     @patch("scpca_portal.batch.terminate_job")
     def test_terminate_job_failure(self, mock_batch_terminate_job):
-<<<<<<< HEAD
-        job = JobFactory(
-            batch_job_name=self.mock_project_batch_job_name,
-            batch_job_id=self.mock_batch_job_id,
-            state=JobStates.SUBMITTED.value,
-        )
-=======
-        job = JobFactory(state=JobStates.SUBMITTED)
->>>>>>> d829bbb6
+        job = JobFactory(state=JobStates.SUBMITTED.value)
 
         # Set up mock for a failed termination
         mock_batch_terminate_job.return_value = False
