from datetime import datetime
from unittest.mock import patch

from django.conf import settings
from django.test import TestCase

from scpca_portal.enums import JobStates
from scpca_portal.models import Job
from scpca_portal.test.factories import DatasetFactory, JobFactory


class TestJob(TestCase):
    def setUp(self):
        self.mock_project_id = "SCPCP000000"
        self.mock_download_config_name = "MOCK_DOWNLOAD_CONFIG_NAME"
        self.mock_batch_job_id = "MOCK_JOB_ID"  # The job id via AWS Batch response
        self.mock_project_batch_job_name = (
            f"{self.mock_project_id}-{self.mock_download_config_name}"
        )
        self.mock_dataset = DatasetFactory()

    @patch("scpca_portal.models.Job._batch")
    def test_submit_job(self, mock_batch_client):
        # Set up mock for submit_job
        mock_batch_client.submit_job.return_value = {"jobId": self.mock_batch_job_id}

        job = Job.get_project_job(
            project_id=self.mock_project_id, download_config_name=self.mock_download_config_name
        )

        # Before submission, the job instance should not have an ID
        self.assertIsNone(job.id)

        job.submit()
        mock_batch_client.submit_job.assert_called_once()

        # After submission, the job should be updated
        self.assertEqual(job.batch_job_id, self.mock_batch_job_id)
        self.assertEqual(job.state, JobStates.SUBMITTED)
        self.assertIsInstance(job.submitted_at, datetime)

        # Make sure that the job is saved in the db with correct field values
        self.assertEqual(Job.objects.count(), 1)
        saved_job = Job.objects.first()
        self.assertEqual(saved_job.batch_job_id, self.mock_batch_job_id)
        self.assertEqual(saved_job.batch_job_queue, settings.AWS_BATCH_JOB_QUEUE_NAME)
        self.assertEqual(saved_job.batch_job_definition, settings.AWS_BATCH_JOB_DEFINITION_NAME)
        self.assertIn("--project-id", saved_job.batch_container_overrides["command"])
        self.assertIn(self.mock_project_id, saved_job.batch_container_overrides["command"])
        self.assertEqual(saved_job.state, JobStates.SUBMITTED)
        self.assertIsInstance(saved_job.submitted_at, datetime)

    @patch("scpca_portal.models.Job._batch")
    def test_terminate_job(self, mock_batch_client):
        # Job already in TERMINATED state
        terminated_job = JobFactory(
            batch_job_name=self.mock_project_batch_job_name,
            batch_job_id=self.mock_batch_job_id,
            state=JobStates.TERMINATED,
        )

        # Should return True early without calling terminate_job
        success = terminated_job.terminate(retry_on_termination=True)
        mock_batch_client.terminate_job.assert_not_called()
        self.assertTrue(success)

        # Job is in SUBMITTED state
        submitted_job = JobFactory(
            batch_job_name=self.mock_project_batch_job_name,
            batch_job_id=self.mock_batch_job_id,
            state=JobStates.SUBMITTED,
        )

        success = submitted_job.terminate(retry_on_termination=True)
        mock_batch_client.terminate_job.assert_called_once()
        self.assertTrue(success)

        # After termination, the job should be saved with correct field values
        saved_job = Job.objects.get(pk=submitted_job.pk)
        self.assertEqual(saved_job.state, JobStates.TERMINATED)
        self.assertTrue(saved_job.retry_on_termination)
        self.assertIsInstance(saved_job.terminated_at, datetime)

    @patch("scpca_portal.models.Job._batch")
    def test_terminate_job_failure(self, mock_batch_client):
        job = JobFactory(
            batch_job_name=self.mock_project_batch_job_name,
            batch_job_id=self.mock_batch_job_id,
            state=JobStates.SUBMITTED,
        )

        # Set up mock to raise an exception
        mock_batch_client.terminate_job.side_effect = Exception("Exception")

        success = job.terminate(retry_on_termination=True)
        mock_batch_client.terminate_job.assert_called_once()
        self.assertFalse(success)

<<<<<<< HEAD
        # The job state should remain the same
        saved_job = Job.objects.first()
        self.assertEqual(saved_job.state, job.state)

    def test_get_retry_job(self):
        job = JobFactory(
            batch_job_name=self.mock_project_batch_job_name,
            batch_job_id=self.mock_batch_job_id,
            dataset=self.mock_dataset,
            state=JobStates.SUBMITTED,
        )

        # Should return None if the job state is not TERMINATED
        retry_job = job.get_retry_job()
        self.assertIsNone(retry_job)

        # Change the job state to TERMINATED
        job.state = JobStates.TERMINATED
        # Should return a new unsaved instance for retrying the terminated job
        retry_job = job.get_retry_job()
        self.assertIsNone(retry_job.id)  # Should not have an ID
        # Make sure required fields are copied and attempt is incremented
        self.assertEqual(retry_job.attempt, job.attempt + 1)
        self.assertEqual(retry_job.batch_job_name, job.batch_job_name)
        self.assertEqual(retry_job.batch_job_definition, job.batch_job_definition)
        self.assertEqual(retry_job.batch_job_queue, job.batch_job_queue)
=======
        saved_job = Job.objects.get(pk=job.pk)
        # The job state should remain unchanged
        self.assertEqual(saved_job.state, job.state)
>>>>>>> 708c03dd
<|MERGE_RESOLUTION|>--- conflicted
+++ resolved
@@ -96,9 +96,8 @@
         mock_batch_client.terminate_job.assert_called_once()
         self.assertFalse(success)
 
-<<<<<<< HEAD
-        # The job state should remain the same
-        saved_job = Job.objects.first()
+        saved_job = Job.objects.get(pk=job.pk)
+        # The job state should remain unchanged
         self.assertEqual(saved_job.state, job.state)
 
     def test_get_retry_job(self):
@@ -122,9 +121,4 @@
         self.assertEqual(retry_job.attempt, job.attempt + 1)
         self.assertEqual(retry_job.batch_job_name, job.batch_job_name)
         self.assertEqual(retry_job.batch_job_definition, job.batch_job_definition)
-        self.assertEqual(retry_job.batch_job_queue, job.batch_job_queue)
-=======
-        saved_job = Job.objects.get(pk=job.pk)
-        # The job state should remain unchanged
-        self.assertEqual(saved_job.state, job.state)
->>>>>>> 708c03dd
+        self.assertEqual(retry_job.batch_job_queue, job.batch_job_queue)