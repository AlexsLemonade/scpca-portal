from unittest.mock import patch

from django.urls import reverse
from rest_framework import status
from rest_framework.test import APITestCase

from scpca_portal.models import Dataset
from scpca_portal.test.expected_values import DatasetCustomSingleCellExperiment
from scpca_portal.test.factories import DatasetFactory, LeafComputedFileFactory


class DatasetsTestCase(APITestCase):
    """Tests /datasets/ operations."""

    def setUp(self):
        self.ccdl_dataset = DatasetFactory(is_ccdl=True)
        self.custom_dataset = DatasetFactory(is_ccdl=False)
        self.custom_dataset.computed_file = LeafComputedFileFactory()
        self.custom_dataset.save()

    def test_get_single(self):
        url = reverse("datasets-detail", args=[self.ccdl_dataset.id])
        response = self.client.get(url)
        self.assertEqual(response.status_code, status.HTTP_200_OK)
        self.assertEqual(response.json().get("id"), str(self.ccdl_dataset.id))

        url = reverse("datasets-detail", args=[self.custom_dataset.id])
        response = self.client.get(url)
        self.assertEqual(response.status_code, status.HTTP_200_OK)
        self.assertEqual(response.json().get("id"), str(self.custom_dataset.id))
        # Assert that computed_file attribute is a dict an not just the pk
        self.assertIsInstance(response.json().get("computed_file"), dict)

    def test_get_list(self):
        url = reverse("datasets-list")
        response = self.client.get(url)
        self.assertEqual(response.status_code, status.HTTP_200_OK)

        response_json = response.json()
        self.assertEqual(response.json()["count"], 1)
        # Assert that only CCDL datasets are listable
        self.assertNotEqual(response_json["results"][0].get("id"), str(self.custom_dataset.id))
        self.assertEqual(response_json["results"][0].get("id"), str(self.ccdl_dataset.id))

    def test_post(self):
        url = reverse("datasets-list", args=[])
        data = {
            "data": DatasetCustomSingleCellExperiment.VALUES.get("data"),
            "email": DatasetCustomSingleCellExperiment.VALUES.get("email"),
            "format": DatasetCustomSingleCellExperiment.VALUES.get("format"),
        }
        response = self.client.post(url, data)

        self.assertEqual(response.status_code, status.HTTP_201_CREATED)

        # test adding ccdl datasets doesn't work
        data = {
            "is_ccdl": True,  # this non serialized field should be ignored by DRF
            "data": DatasetCustomSingleCellExperiment.VALUES.get("data"),
            "email": DatasetCustomSingleCellExperiment.VALUES.get("email"),
            "format": DatasetCustomSingleCellExperiment.VALUES.get("format"),
        }
        response = self.client.post(url, data)

        self.assertEqual(response.status_code, status.HTTP_201_CREATED)
        created_dataset = Dataset.objects.filter(id=response.json().get("id")).first()
        self.assertFalse(created_dataset.is_ccdl)

    def test_put(self):
        url = reverse("datasets-detail", args=[self.custom_dataset.id])
        data = {
            "data": DatasetCustomSingleCellExperiment.VALUES.get("data"),
            "email": DatasetCustomSingleCellExperiment.VALUES.get("email"),
        }
        response = self.client.put(url, data)
        self.assertEqual(response.status_code, status.HTTP_200_OK)

        # check to see that read_only format field was not mutated
        data = {
            "data": DatasetCustomSingleCellExperiment.VALUES.get("data"),
            "email": DatasetCustomSingleCellExperiment.VALUES.get("email"),
            "format": "format",
        }
        response = self.client.put(url, data)
        self.assertEqual(response.status_code, status.HTTP_200_OK)
        self.assertNotEqual(self.custom_dataset.format, data.get("format"))

    def test_delete_is_not_allowed(self):
        url = reverse("datasets-detail", args=[self.custom_dataset.id])
        response = self.client.delete(url)

        self.assertEqual(response.status_code, status.HTTP_405_METHOD_NOT_ALLOWED)

<<<<<<< HEAD
    @patch("scpca_portal.models.Job.submit")
    def test_create_submit_job(self, mock_submit_job):
        url = reverse("datasets-list", args=[])

        # Assert job not started
        data = {
            "data": DatasetCustomSingleCellExperiment.VALUES.get("data"),
            "email": DatasetCustomSingleCellExperiment.VALUES.get("email"),
            "format": DatasetCustomSingleCellExperiment.VALUES.get("format"),
            "start": False,
        }
        response = self.client.post(url, data)
        self.assertEqual(response.status_code, status.HTTP_201_CREATED)
        mock_submit_job.assert_not_called()

        # Assert job started
        data = {
            "data": DatasetCustomSingleCellExperiment.VALUES.get("data"),
            "email": DatasetCustomSingleCellExperiment.VALUES.get("email"),
            "format": DatasetCustomSingleCellExperiment.VALUES.get("format"),
            "start": True,
        }
        response = self.client.post(url, data)
        self.assertEqual(response.status_code, status.HTTP_201_CREATED)
        mock_submit_job.assert_called_once()

        # Assert that start attribute was reset to False after kicking off job
        created_dataset_id = response.json().get("id")
        created_dataset = Dataset.objects.filter(id=created_dataset_id).first()
        self.assertFalse(created_dataset.start)

    @patch("scpca_portal.models.Job.submit")
    def test_update_submit_job(self, mock_submit_job):
        dataset = Dataset(
            data=DatasetCustomSingleCellExperiment.VALUES.get("data"),
            email=DatasetCustomSingleCellExperiment.VALUES.get("email"),
            format=DatasetCustomSingleCellExperiment.VALUES.get("format"),
            start=False,
        )
        url = reverse("datasets-detail", args=[dataset.id])

        # Assert job not started when is_started is True
        dataset.is_started = True
        dataset.save()
        data = {
            "start": True,
        }
        response = self.client.put(url, data)
        self.assertEqual(response.status_code, status.HTTP_201_CREATED)
        mock_submit_job.assert_not_called()
        dataset.is_started = False
        dataset.save()

        # Assert job not started when is_processing is True
        dataset.is_processing = True
        dataset.save()
        data = {
            "start": True,
        }
        response = self.client.put(url, data)
        self.assertEqual(response.status_code, status.HTTP_201_CREATED)
        mock_submit_job.assert_not_called()
        dataset.is_processing = False
        dataset.save()

        # Assert job started
        data = {
            "data": DatasetCustomSingleCellExperiment.VALUES.get("data"),
            "start": True,
        }
        response = self.client.post(url, data)
        self.assertEqual(response.status_code, status.HTTP_201_CREATED)
        mock_submit_job.assert_called_once()
        # Assert that start attribute was reset to False after kicking off job
        self.assertFalse(dataset.start)
=======
    def test_stats_property_keys(self):
        url = reverse("datasets-detail", args=[self.ccdl_dataset.id])
        response = self.client.get(url)
        stats_property = response.json().get("stats")
        stats_property_fields = {
            "current_data_hash",
            "current_readme_hash",
            "current_metadata_hash",
            "is_hash_changed",
            "uncompressed_size",
        }
        for field in stats_property_fields:
            self.assertIn(field, stats_property)
>>>>>>> 22ca6371
<|MERGE_RESOLUTION|>--- conflicted
+++ resolved
@@ -91,7 +91,20 @@
 
         self.assertEqual(response.status_code, status.HTTP_405_METHOD_NOT_ALLOWED)
 
-<<<<<<< HEAD
+    def test_stats_property_keys(self):
+        url = reverse("datasets-detail", args=[self.ccdl_dataset.id])
+        response = self.client.get(url)
+        stats_property = response.json().get("stats")
+        stats_property_fields = {
+            "current_data_hash",
+            "current_readme_hash",
+            "current_metadata_hash",
+            "is_hash_changed",
+            "uncompressed_size",
+        }
+        for field in stats_property_fields:
+            self.assertIn(field, stats_property)
+
     @patch("scpca_portal.models.Job.submit")
     def test_create_submit_job(self, mock_submit_job):
         url = reverse("datasets-list", args=[])
@@ -166,19 +179,4 @@
         self.assertEqual(response.status_code, status.HTTP_201_CREATED)
         mock_submit_job.assert_called_once()
         # Assert that start attribute was reset to False after kicking off job
-        self.assertFalse(dataset.start)
-=======
-    def test_stats_property_keys(self):
-        url = reverse("datasets-detail", args=[self.ccdl_dataset.id])
-        response = self.client.get(url)
-        stats_property = response.json().get("stats")
-        stats_property_fields = {
-            "current_data_hash",
-            "current_readme_hash",
-            "current_metadata_hash",
-            "is_hash_changed",
-            "uncompressed_size",
-        }
-        for field in stats_property_fields:
-            self.assertIn(field, stats_property)
->>>>>>> 22ca6371
+        self.assertFalse(dataset.start)