from unittest.mock import patch

from django.conf import settings
from django.core.management import call_command
from django.urls import reverse
from rest_framework import status
from rest_framework.test import APITestCase

from scpca_portal.models import Dataset
from scpca_portal.test.expected_values import DatasetCustomSingleCellExperiment
from scpca_portal.test.factories import DatasetFactory, LeafComputedFileFactory


class DatasetsTestCase(APITestCase):
    """Tests /datasets/ operations."""

    @classmethod
    def setUpTestData(cls):
        call_command("sync_original_files", bucket=settings.AWS_S3_INPUT_BUCKET_NAME)
        cls.ccdl_dataset = DatasetFactory(is_ccdl=True)
        cls.custom_dataset = DatasetFactory(
            is_ccdl=False,
            computed_file=LeafComputedFileFactory(),
        )

    def test_get_single(self):
        url = reverse("datasets-detail", args=[self.custom_dataset.id])
        response = self.client.get(url)
        self.assertEqual(response.status_code, status.HTTP_200_OK)
        self.assertEqual(response.json().get("id"), str(self.custom_dataset.id))

        # Assert that computed_file attribute is a dict an not just the pk
        self.assertIsInstance(response.json().get("computed_file"), dict)

        # Assert that only custom datasets are retrievable
        url = reverse("datasets-detail", args=[self.ccdl_dataset.id])
        response = self.client.get(url)
        self.assertEqual(response.status_code, status.HTTP_404_NOT_FOUND)

        # Assert non existing dataset adequately 404s
        dataset = Dataset(data={})
        url = reverse("datasets-detail", args=[dataset.id])
        response = self.client.get(url, {})
        self.assertEqual(response.status_code, status.HTTP_404_NOT_FOUND)

    def test_post(self):
        url = reverse("datasets-list", args=[])
        data = {
            "data": DatasetCustomSingleCellExperiment.VALUES.get("data"),
            "email": DatasetCustomSingleCellExperiment.VALUES.get("email"),
            "format": DatasetCustomSingleCellExperiment.VALUES.get("format"),
        }

        # Assert that adding ccdl datasets doesn't work
        data = {
            "is_ccdl": True,  # this non serialized field should be ignored by DRF
            "data": DatasetCustomSingleCellExperiment.VALUES.get("data"),
            "email": DatasetCustomSingleCellExperiment.VALUES.get("email"),
            "format": DatasetCustomSingleCellExperiment.VALUES.get("format"),
        }
        response = self.client.post(url, data)
        self.assertEqual(response.status_code, status.HTTP_201_CREATED)

        created_dataset = Dataset.objects.filter(id=response.json().get("id")).first()
        self.assertFalse(created_dataset.is_ccdl)

    def test_put(self):
        url = reverse("datasets-detail", args=[self.custom_dataset.id])
        data = {
            "data": DatasetCustomSingleCellExperiment.VALUES.get("data"),
            "email": DatasetCustomSingleCellExperiment.VALUES.get("email"),
        }
        # Assert that read_only format field was not mutated
        data = {
            "data": DatasetCustomSingleCellExperiment.VALUES.get("data"),
            "email": DatasetCustomSingleCellExperiment.VALUES.get("email"),
            "format": "format",
        }
        response = self.client.put(url, data)
        self.assertEqual(response.status_code, status.HTTP_200_OK)
        self.assertNotEqual(self.custom_dataset.format, data.get("format"))

        # Assert that processing dataset cannot be modified
        self.custom_dataset.start = True
        self.custom_dataset.save()
        data = {
            "data": DatasetCustomSingleCellExperiment.VALUES.get("data"),
            "email": DatasetCustomSingleCellExperiment.VALUES.get("email"),
            "format": "format",
        }
        response = self.client.put(url, data)
        self.assertEqual(response.status_code, status.HTTP_409_CONFLICT)

        # Assert non existing dataset adequately 404s
        dataset = Dataset(data={})
        url = reverse("datasets-detail", args=[dataset.id])
        response = self.client.put(url, {})
        self.assertEqual(response.status_code, status.HTTP_404_NOT_FOUND)

    def test_list_is_not_allowed(self):
        url = reverse("datasets-list")
        response = self.client.get(url)
        self.assertEqual(response.status_code, status.HTTP_405_METHOD_NOT_ALLOWED)

    def test_patch_is_not_allowed(self):
        url = reverse("datasets-detail", args=[self.custom_dataset.id])
        response = self.client.patch(url)
        self.assertEqual(response.status_code, status.HTTP_405_METHOD_NOT_ALLOWED)

    def test_delete_is_not_allowed(self):
        url = reverse("datasets-detail", args=[self.custom_dataset.id])
        response = self.client.delete(url)
        self.assertEqual(response.status_code, status.HTTP_405_METHOD_NOT_ALLOWED)

<<<<<<< HEAD
    def test_stats_property_keys(self):
        url = reverse("datasets-detail", args=[self.ccdl_dataset.id])
        response = self.client.get(url)
        stats_property = response.json().get("stats")
        stats_property_fields = {
            "current_data_hash",
            "current_readme_hash",
            "current_metadata_hash",
            "is_hash_changed",
            "uncompressed_size",
            "diagnoses_summary",
            "files_summary",
            "project_diagnoses",
        }
        for field in stats_property_fields:
            self.assertIn(field, stats_property)

=======
>>>>>>> ff7294c1
    @patch("scpca_portal.models.Job.submit")
    def test_create_submit_job(self, mock_submit_job):
        url = reverse("datasets-list", args=[])

        # Assert job not started
        data = {
            "data": DatasetCustomSingleCellExperiment.VALUES.get("data"),
            "email": DatasetCustomSingleCellExperiment.VALUES.get("email"),
            "format": DatasetCustomSingleCellExperiment.VALUES.get("format"),
            "start": False,
        }
        response = self.client.post(url, data)
        self.assertEqual(response.status_code, status.HTTP_201_CREATED)
        mock_submit_job.assert_not_called()

        # Assert job started
        data = {
            "data": DatasetCustomSingleCellExperiment.VALUES.get("data"),
            "email": DatasetCustomSingleCellExperiment.VALUES.get("email"),
            "format": DatasetCustomSingleCellExperiment.VALUES.get("format"),
            "start": True,
        }
        response = self.client.post(url, data)
        self.assertEqual(response.status_code, status.HTTP_201_CREATED)
        mock_submit_job.assert_called_once()

    @patch("scpca_portal.models.Job.submit")
    def test_update_submit_job(self, mock_submit_job):
        # Assert that job cannot be started when it's already processing
        dataset = Dataset(
            data=DatasetCustomSingleCellExperiment.VALUES.get("data"),
            email=DatasetCustomSingleCellExperiment.VALUES.get("email"),
            format=DatasetCustomSingleCellExperiment.VALUES.get("format"),
            start=True,
        )
        dataset.save()
        url = reverse("datasets-detail", args=[dataset.id])
        data = {
            "start": True,
        }
        response = self.client.put(url, data)
        self.assertEqual(response.status_code, status.HTTP_409_CONFLICT)
        mock_submit_job.assert_not_called()

        # Assert that not started job can be started
        dataset = Dataset(
            data=DatasetCustomSingleCellExperiment.VALUES.get("data"),
            email=DatasetCustomSingleCellExperiment.VALUES.get("email"),
            format=DatasetCustomSingleCellExperiment.VALUES.get("format"),
            start=False,
        )
        dataset.save()
        url = reverse("datasets-detail", args=[dataset.id])
        data = {
            "start": True,
        }
        response = self.client.put(url, data)
        self.assertEqual(response.status_code, status.HTTP_200_OK)
        mock_submit_job.assert_called_once()

    def test_stats_property_keys(self):
        url = reverse("ccdl-datasets-detail", args=[self.ccdl_dataset.id])
        response = self.client.get(url)
        stats_property = response.json().get("stats")
        stats_property_fields = {
            "current_data_hash",
            "current_readme_hash",
            "current_metadata_hash",
            "is_hash_changed",
            "uncompressed_size",
            "diagnoses_summary",
            "files_summary",
        }
        for field in stats_property_fields:
            self.assertIn(field, stats_property)<|MERGE_RESOLUTION|>--- conflicted
+++ resolved
@@ -112,7 +112,6 @@
         response = self.client.delete(url)
         self.assertEqual(response.status_code, status.HTTP_405_METHOD_NOT_ALLOWED)
 
-<<<<<<< HEAD
     def test_stats_property_keys(self):
         url = reverse("datasets-detail", args=[self.ccdl_dataset.id])
         response = self.client.get(url)
@@ -130,8 +129,6 @@
         for field in stats_property_fields:
             self.assertIn(field, stats_property)
 
-=======
->>>>>>> ff7294c1
     @patch("scpca_portal.models.Job.submit")
     def test_create_submit_job(self, mock_submit_job):
         url = reverse("datasets-list", args=[])
