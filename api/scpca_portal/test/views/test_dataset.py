--- conflicted
+++ resolved
@@ -112,28 +112,6 @@
         response = self.client.delete(url)
         self.assertEqual(response.status_code, status.HTTP_405_METHOD_NOT_ALLOWED)
 
-<<<<<<< HEAD
-    def test_stats_property_keys(self):
-        url = reverse("datasets-detail", args=[self.ccdl_dataset.id])
-        response = self.client.get(url)
-        stats_property = response.json().get("stats")
-        stats_property_fields = {
-            "current_data_hash",
-            "current_readme_hash",
-            "current_metadata_hash",
-            "is_hash_changed",
-            "uncompressed_size",
-            "diagnoses_summary",
-            "files_summary",
-            "project_diagnoses",
-            "project_modality_counts",
-            "project_titles",
-        }
-        for field in stats_property_fields:
-            self.assertIn(field, stats_property)
-
-=======
->>>>>>> 55ef29d6
     @patch("scpca_portal.models.Job.submit")
     def test_create_submit_job(self, mock_submit_job):
         url = reverse("datasets-list", args=[])
@@ -207,6 +185,8 @@
             "diagnoses_summary",
             "files_summary",
             "project_diagnoses",
+            "project_modality_counts",
+            "project_titles",
         }
         for field in stats_property_fields:
             self.assertIn(field, stats_property)