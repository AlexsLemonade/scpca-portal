from django.conf import settings

from scpca_portal.enums import FileFormats, Modalities


class Project_SCPCP999991:
    SCPCA_ID = "SCPCP999991"
    VALUES = {
        "abstract": "TBD",
        "additional_restrictions": "Research or academic purposes only",
        "diagnoses": "diagnosis3, diagnosis4, diagnosis6",
        "diagnoses_counts": "diagnosis3 (1), diagnosis4 (1), diagnosis6 (1)",
        "disease_timings": "Initial diagnosis",
        # This value is not determined until after computed file generation, and should be 2
        "downloadable_sample_count": 0,
        "has_bulk_rna_seq": False,
        "has_cite_seq_data": False,
        "has_multiplexed_data": True,
        "has_single_cell_data": True,
        "has_spatial_data": False,
        "human_readable_pi_name": "TBD",
        "includes_anndata": True,
        "includes_cell_lines": False,
        "includes_merged_sce": False,
        "includes_merged_anndata": False,
        "includes_xenografts": False,
        "modalities": [
            Modalities.NAME_MAPPING[Modalities.MULTIPLEXED],
        ],
        "multiplexed_sample_count": 2,
        "organisms": ["Homo sapiens"],
        "original_file_paths": [],
        "pi_name": "scpca",
        "s3_input_bucket": settings.AWS_S3_INPUT_BUCKET_NAME,
        "sample_count": 3,
        "scpca_id": SCPCA_ID,
        "seq_units": "cell, nucleus",
        "technologies": "10Xv3, 10Xv3.1",
        "title": "TBD",
        "unavailable_samples_count": 0,
    }

    class Sample_SCPCS999992:
        SCPCA_ID = "SCPCS999992"
        VALUES = {
            "age": "2",
            "age_timing": "unknown",
            "demux_cell_count_estimate_sum": 0,
            "diagnosis": "diagnosis4",
            "disease_timing": "Initial diagnosis",
            "has_bulk_rna_seq": False,
            "has_cite_seq_data": False,
            "has_multiplexed_data": True,
            "has_single_cell_data": True,
            "has_spatial_data": False,
            "includes_anndata": False,
            "is_cell_line": False,
            "is_xenograft": False,
            "multiplexed_with": ["SCPCS999993"],
            "sample_cell_count_estimate": None,
            "scpca_id": SCPCA_ID,
            "sex": "M",
            "seq_units": "nucleus",
            "subdiagnosis": "NA",
            "technologies": "10Xv3.1",
            "tissue_location": "tissue3",
            "treatment": "",
        }

    class Sample_SCPCS999993:
        SCPCA_ID = "SCPCS999993"
        VALUES = {
            "age": "2",
            "age_timing": "diagnosis",
            "demux_cell_count_estimate_sum": 0,
            "diagnosis": "diagnosis3",
            "disease_timing": "Initial diagnosis",
            "has_bulk_rna_seq": False,
            "has_cite_seq_data": False,
            "has_multiplexed_data": True,
            "has_single_cell_data": True,
            "has_spatial_data": False,
            "includes_anndata": False,
            "is_cell_line": False,
            "is_xenograft": False,
            "multiplexed_with": ["SCPCS999992"],
            "sample_cell_count_estimate": None,
            "scpca_id": SCPCA_ID,
            "sex": "M",
            "seq_units": "nucleus",
            "subdiagnosis": "NA",
            "technologies": "10Xv3.1",
            "tissue_location": "tissue4",
            "treatment": "",
        }

    class Sample_SCPCS999995:
        SCPCA_ID = "SCPCS999995"
        VALUES = {
            "age": "2",
            "age_timing": "unknown",
            "demux_cell_count_estimate_sum": None,
            "diagnosis": "diagnosis6",
            "disease_timing": "Initial diagnosis",
            "has_bulk_rna_seq": False,
            "has_cite_seq_data": False,
            "has_multiplexed_data": False,
            "has_single_cell_data": True,
            "has_spatial_data": False,
            "includes_anndata": True,
            "is_cell_line": False,
            "is_xenograft": False,
            "multiplexed_with": [],
            "sample_cell_count_estimate": 3428,
            "scpca_id": SCPCA_ID,
            "sex": "M",
            "seq_units": "cell",
            "subdiagnosis": "NA",
            "technologies": "10Xv3",
            "tissue_location": "tissue6",
            "treatment": "",
        }

    class Library_SCPCL999992:
        SCPCA_ID = "SCPCL999992"
        VALUES = {
            "formats": [
                FileFormats.SINGLE_CELL_EXPERIMENT,
            ],
            "has_cite_seq_data": False,
            "is_multiplexed": True,
<<<<<<< HEAD
            "modality": Library.Modalities.SINGLE_CELL,
            "original_file_paths": [
                "SCPCP999991/SCPCS999992,SCPCS999993/SCPCL999992_celltype-report.html",
                "SCPCP999991/SCPCS999992,SCPCS999993/SCPCL999992_filtered.rds",
                "SCPCP999991/SCPCS999992,SCPCS999993/SCPCL999992_processed.rds",
                "SCPCP999991/SCPCS999992,SCPCS999993/SCPCL999992_qc.html",
                "SCPCP999991/SCPCS999992,SCPCS999993/SCPCL999992_unfiltered.rds",
            ],
=======
            "modality": Modalities.SINGLE_CELL,
>>>>>>> feb0b597
            "scpca_id": SCPCA_ID,
            "workflow_version": "development",
        }

    class Library_SCPCL999995:
        SCPCA_ID = "SCPCL999995"
        VALUES = {
            "formats": [Library.FileFormats.ANN_DATA, Library.FileFormats.SINGLE_CELL_EXPERIMENT],
            "has_cite_seq_data": False,
            "is_multiplexed": False,
            "modality": Library.Modalities.SINGLE_CELL,
            "original_file_paths": [
                "SCPCP999991/SCPCS999995/SCPCL999995_celltype-report.html",
                "SCPCP999991/SCPCS999995/SCPCL999995_filtered.rds",
                "SCPCP999991/SCPCS999995/SCPCL999995_filtered_rna.h5ad",
                "SCPCP999991/SCPCS999995/SCPCL999995_processed.rds",
                "SCPCP999991/SCPCS999995/SCPCL999995_processed_rna.h5ad",
                "SCPCP999991/SCPCS999995/SCPCL999995_qc.html",
                "SCPCP999991/SCPCS999995/SCPCL999995_unfiltered.rds",
                "SCPCP999991/SCPCS999995/SCPCL999995_unfiltered_rna.h5ad",
            ],
<<<<<<< HEAD
=======
            "formats": [FileFormats.ANN_DATA, FileFormats.SINGLE_CELL_EXPERIMENT],
            "has_cite_seq_data": False,
            "is_multiplexed": False,
            "modality": Modalities.SINGLE_CELL,
>>>>>>> feb0b597
            "scpca_id": SCPCA_ID,
            "workflow_version": "development",
        }

    class Summary1:
        VALUES = {
            "diagnosis": "diagnosis4",
            "sample_count": 1,
            "seq_unit": "nucleus",
            "technology": "10Xv3.1",
        }

    class Summary2:
        VALUES = {
            "diagnosis": "diagnosis3",
            "sample_count": 1,
            "seq_unit": "nucleus",
            "technology": "10Xv3.1",
        }

    class Summary3:
        VALUES = {
            "diagnosis": "diagnosis6",
            "sample_count": 1,
            "seq_unit": "cell",
            "technology": "10Xv3",
        }

    class Contact1:
        EMAIL = "{email contact 1}"
        VALUES = {
            "name": "{contact 1}",
            "email": EMAIL,
            "pi_name": "scpca",
        }

    class Contact2:
        EMAIL = "{email contact 2}"
        VALUES = {
            "name": "{contact 2}",
            "email": EMAIL,
            "pi_name": "scpca",
        }

    class ExternalAccession1:
        ACCESSION = "{SRA project accession}"
        VALUES = {
            "accession": ACCESSION,
            "has_raw": True,
            "url": "{SRA Run Selector URL}",
        }

    class ExternalAccession2:
        ACCESSION = "{GEO series accession}"
        VALUES = {
            "accession": ACCESSION,
            "has_raw": False,
            "url": "{GEO Series URL}",
        }

    class Publication1:
        DOI = "{doi 1}"
        VALUES = {
            "doi": DOI,
            "citation": "{formatted citation 1}",
            "pi_name": "scpca",
        }

    class Publication2:
        DOI = "{doi 2}"
        VALUES = {
            "doi": DOI,
            "citation": "{formatted citation 2}",
            "pi_name": "scpca",
        }<|MERGE_RESOLUTION|>--- conflicted
+++ resolved
@@ -129,8 +129,7 @@
             ],
             "has_cite_seq_data": False,
             "is_multiplexed": True,
-<<<<<<< HEAD
-            "modality": Library.Modalities.SINGLE_CELL,
+            "modality": Modalities.SINGLE_CELL,
             "original_file_paths": [
                 "SCPCP999991/SCPCS999992,SCPCS999993/SCPCL999992_celltype-report.html",
                 "SCPCP999991/SCPCS999992,SCPCS999993/SCPCL999992_filtered.rds",
@@ -138,9 +137,6 @@
                 "SCPCP999991/SCPCS999992,SCPCS999993/SCPCL999992_qc.html",
                 "SCPCP999991/SCPCS999992,SCPCS999993/SCPCL999992_unfiltered.rds",
             ],
-=======
-            "modality": Modalities.SINGLE_CELL,
->>>>>>> feb0b597
             "scpca_id": SCPCA_ID,
             "workflow_version": "development",
         }
@@ -148,10 +144,10 @@
     class Library_SCPCL999995:
         SCPCA_ID = "SCPCL999995"
         VALUES = {
-            "formats": [Library.FileFormats.ANN_DATA, Library.FileFormats.SINGLE_CELL_EXPERIMENT],
+            "formats": [FileFormats.ANN_DATA, FileFormats.SINGLE_CELL_EXPERIMENT],
             "has_cite_seq_data": False,
             "is_multiplexed": False,
-            "modality": Library.Modalities.SINGLE_CELL,
+            "modality": Modalities.SINGLE_CELL,
             "original_file_paths": [
                 "SCPCP999991/SCPCS999995/SCPCL999995_celltype-report.html",
                 "SCPCP999991/SCPCS999995/SCPCL999995_filtered.rds",
@@ -162,13 +158,8 @@
                 "SCPCP999991/SCPCS999995/SCPCL999995_unfiltered.rds",
                 "SCPCP999991/SCPCS999995/SCPCL999995_unfiltered_rna.h5ad",
             ],
-<<<<<<< HEAD
-=======
-            "formats": [FileFormats.ANN_DATA, FileFormats.SINGLE_CELL_EXPERIMENT],
             "has_cite_seq_data": False,
             "is_multiplexed": False,
-            "modality": Modalities.SINGLE_CELL,
->>>>>>> feb0b597
             "scpca_id": SCPCA_ID,
             "workflow_version": "development",
         }
