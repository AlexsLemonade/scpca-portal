from django.conf import settings

from scpca_portal.enums import FileFormats, Modalities


class Project_SCPCP999992:
    SCPCA_ID = "SCPCP999992"
    VALUES = {
        "abstract": "TBD",
        "additional_restrictions": "Research or academic purposes only",
        "diagnoses": "diagnosis7",
        "diagnoses_counts": "diagnosis7 (2)",
        "disease_timings": "Initial diagnosis",
        # This value is not determined until after computed file generation, and should be 2
        "downloadable_sample_count": 0,
        "has_bulk_rna_seq": False,
        "has_cite_seq_data": True,
        "has_multiplexed_data": False,
        "has_single_cell_data": True,
        "has_spatial_data": False,
        "human_readable_pi_name": "TBD",
        "includes_anndata": True,
        "includes_cell_lines": False,
        "includes_merged_sce": True,
        "includes_merged_anndata": True,
        "includes_xenografts": False,
        "modalities": [Modalities.NAME_MAPPING[Modalities.CITE_SEQ]],
        "multiplexed_sample_count": 0,
        "organisms": ["Homo sapiens"],
        "original_file_paths": [
            "SCPCP999992/merged/SCPCP999992_merged-summary-report.html",
            "SCPCP999992/merged/SCPCP999992_merged.rds",
            "SCPCP999992/merged/SCPCP999992_merged_adt.h5ad",
            "SCPCP999992/merged/SCPCP999992_merged_rna.h5ad",
        ],
        "pi_name": "scpca",
        "s3_input_bucket": settings.AWS_S3_INPUT_BUCKET_NAME,
        "sample_count": 2,
        "scpca_id": SCPCA_ID,
        "seq_units": "cell",
        "technologies": "10Xv2_5prime, 10Xv3",
        "title": "TBD",
        "unavailable_samples_count": 0,
    }

    class Sample_SCPCS999996:
        SCPCA_ID = "SCPCS999996"
        VALUES = {
            "age": "2",
            "age_timing": "diagnosis",
            "demux_cell_count_estimate_sum": None,
            "diagnosis": "diagnosis7",
            "disease_timing": "Initial diagnosis",
            "has_bulk_rna_seq": False,
            "has_cite_seq_data": False,
            "has_multiplexed_data": False,
            "has_single_cell_data": True,
            "has_spatial_data": False,
            "includes_anndata": True,
            "is_cell_line": False,
            "is_xenograft": False,
            "multiplexed_with": [],
            "sample_cell_count_estimate": 3425,
            "scpca_id": SCPCA_ID,
            "sex": "M",
            "seq_units": "cell",
            "subdiagnosis": "NA",
            "technologies": "10Xv3",
            "tissue_location": "tissue7",
            "treatment": "",
        }

    class Sample_SCPCS999998:
        SCPCA_ID = "SCPCS999998"
        VALUES = {
            "age": "2",
            "age_timing": "unknown",
            "demux_cell_count_estimate_sum": None,
            "diagnosis": "diagnosis7",
            "disease_timing": "Initial diagnosis",
            "has_bulk_rna_seq": False,
            "has_cite_seq_data": True,
            "has_multiplexed_data": False,
            "has_single_cell_data": True,
            "has_spatial_data": False,
            "includes_anndata": True,
            "is_cell_line": False,
            "is_xenograft": False,
            "multiplexed_with": [],
            "sample_cell_count_estimate": 5247,
            "scpca_id": SCPCA_ID,
            "sex": "M",
            "seq_units": "cell",
            "subdiagnosis": "NA",
            "technologies": "10Xv2_5prime",
            "tissue_location": "tissue9",
            "treatment": "",
        }

    class Library_SCPCL999996:
        SCPCA_ID = "SCPCL999996"
        VALUES = {
            "formats": [
                Library.FileFormats.ANN_DATA,
                Library.FileFormats.SINGLE_CELL_EXPERIMENT,
            ],
            "has_cite_seq_data": False,
            "is_multiplexed": False,
            "modality": Library.Modalities.SINGLE_CELL,
            "original_file_paths": [
                "SCPCP999992/SCPCS999996/SCPCL999996_celltype-report.html",
                "SCPCP999992/SCPCS999996/SCPCL999996_filtered.rds",
                "SCPCP999992/SCPCS999996/SCPCL999996_filtered_rna.h5ad",
                "SCPCP999992/SCPCS999996/SCPCL999996_processed.rds",
                "SCPCP999992/SCPCS999996/SCPCL999996_processed_rna.h5ad",
                "SCPCP999992/SCPCS999996/SCPCL999996_qc.html",
                "SCPCP999992/SCPCS999996/SCPCL999996_unfiltered.rds",
                "SCPCP999992/SCPCS999996/SCPCL999996_unfiltered_rna.h5ad",
            ],
<<<<<<< HEAD
=======
            "formats": [
                FileFormats.ANN_DATA,
                FileFormats.SINGLE_CELL_EXPERIMENT,
            ],
            "has_cite_seq_data": False,
            "is_multiplexed": False,
            "modality": Modalities.SINGLE_CELL,
>>>>>>> feb0b597
            "scpca_id": SCPCA_ID,
            "workflow_version": "development",
        }

    class Library_SCPCL999998:
        SCPCA_ID = "SCPCL999998"
        VALUES = {
            "formats": [
                Library.FileFormats.ANN_DATA,
                Library.FileFormats.SINGLE_CELL_EXPERIMENT,
            ],
            "has_cite_seq_data": True,
            "is_multiplexed": False,
            "modality": Library.Modalities.SINGLE_CELL,
            "original_file_paths": [
                "SCPCP999992/SCPCS999998/SCPCL999998_celltype-report.html",
                "SCPCP999992/SCPCS999998/SCPCL999998_filtered.rds",
                "SCPCP999992/SCPCS999998/SCPCL999998_filtered_adt.h5ad",
                "SCPCP999992/SCPCS999998/SCPCL999998_filtered_rna.h5ad",
                "SCPCP999992/SCPCS999998/SCPCL999998_processed.rds",
                "SCPCP999992/SCPCS999998/SCPCL999998_processed_adt.h5ad",
                "SCPCP999992/SCPCS999998/SCPCL999998_processed_rna.h5ad",
                "SCPCP999992/SCPCS999998/SCPCL999998_qc.html",
                "SCPCP999992/SCPCS999998/SCPCL999998_unfiltered.rds",
                "SCPCP999992/SCPCS999998/SCPCL999998_unfiltered_adt.h5ad",
                "SCPCP999992/SCPCS999998/SCPCL999998_unfiltered_rna.h5ad",
            ],
<<<<<<< HEAD
=======
            "formats": [
                FileFormats.ANN_DATA,
                FileFormats.SINGLE_CELL_EXPERIMENT,
            ],
            "has_cite_seq_data": True,
            "is_multiplexed": False,
            "modality": Modalities.SINGLE_CELL,
>>>>>>> feb0b597
            "scpca_id": SCPCA_ID,
            "workflow_version": "development",
        }

    class Summary1:
        VALUES = {
            "diagnosis": "diagnosis7",
            "sample_count": 1,
            "seq_unit": "cell",
            "technology": "10Xv3",
        }

    class Summary2:
        VALUES = {
            "diagnosis": "diagnosis7",
            "sample_count": 1,
            "seq_unit": "cell",
            "technology": "10Xv2_5prime",
        }

    class Contact1:
        EMAIL = "{email contact 1}"
        VALUES = {
            "name": "{contact 1}",
            "email": EMAIL,
            "pi_name": "scpca",
        }

    class Contact2:
        EMAIL = "{email contact 2}"
        VALUES = {
            "name": "{contact 2}",
            "email": EMAIL,
            "pi_name": "scpca",
        }

    class ExternalAccession1:
        ACCESSION = "{SRA project accession}"
        VALUES = {
            "accession": ACCESSION,
            "has_raw": True,
            "url": "{SRA Run Selector URL}",
        }

    class ExternalAccession2:
        ACCESSION = "{GEO series accession}"
        VALUES = {
            "accession": ACCESSION,
            "has_raw": False,
            "url": "{GEO Series URL}",
        }

    class Publication1:
        DOI = "{doi 1}"
        VALUES = {
            "doi": DOI,
            "citation": "{formatted citation 1}",
            "pi_name": "scpca",
        }

    class Publication2:
        DOI = "{doi 2}"
        VALUES = {
            "doi": DOI,
            "citation": "{formatted citation 2}",
            "pi_name": "scpca",
        }<|MERGE_RESOLUTION|>--- conflicted
+++ resolved
@@ -101,12 +101,12 @@
         SCPCA_ID = "SCPCL999996"
         VALUES = {
             "formats": [
-                Library.FileFormats.ANN_DATA,
-                Library.FileFormats.SINGLE_CELL_EXPERIMENT,
+                FileFormats.ANN_DATA,
+                FileFormats.SINGLE_CELL_EXPERIMENT,
             ],
             "has_cite_seq_data": False,
             "is_multiplexed": False,
-            "modality": Library.Modalities.SINGLE_CELL,
+            "modality": Modalities.SINGLE_CELL,
             "original_file_paths": [
                 "SCPCP999992/SCPCS999996/SCPCL999996_celltype-report.html",
                 "SCPCP999992/SCPCS999996/SCPCL999996_filtered.rds",
@@ -117,30 +117,20 @@
                 "SCPCP999992/SCPCS999996/SCPCL999996_unfiltered.rds",
                 "SCPCP999992/SCPCS999996/SCPCL999996_unfiltered_rna.h5ad",
             ],
-<<<<<<< HEAD
-=======
+            "scpca_id": SCPCA_ID,
+            "workflow_version": "development",
+        }
+
+    class Library_SCPCL999998:
+        SCPCA_ID = "SCPCL999998"
+        VALUES = {
             "formats": [
                 FileFormats.ANN_DATA,
                 FileFormats.SINGLE_CELL_EXPERIMENT,
             ],
-            "has_cite_seq_data": False,
+            "has_cite_seq_data": True,
             "is_multiplexed": False,
             "modality": Modalities.SINGLE_CELL,
->>>>>>> feb0b597
-            "scpca_id": SCPCA_ID,
-            "workflow_version": "development",
-        }
-
-    class Library_SCPCL999998:
-        SCPCA_ID = "SCPCL999998"
-        VALUES = {
-            "formats": [
-                Library.FileFormats.ANN_DATA,
-                Library.FileFormats.SINGLE_CELL_EXPERIMENT,
-            ],
-            "has_cite_seq_data": True,
-            "is_multiplexed": False,
-            "modality": Library.Modalities.SINGLE_CELL,
             "original_file_paths": [
                 "SCPCP999992/SCPCS999998/SCPCL999998_celltype-report.html",
                 "SCPCP999992/SCPCS999998/SCPCL999998_filtered.rds",
@@ -154,16 +144,6 @@
                 "SCPCP999992/SCPCS999998/SCPCL999998_unfiltered_adt.h5ad",
                 "SCPCP999992/SCPCS999998/SCPCL999998_unfiltered_rna.h5ad",
             ],
-<<<<<<< HEAD
-=======
-            "formats": [
-                FileFormats.ANN_DATA,
-                FileFormats.SINGLE_CELL_EXPERIMENT,
-            ],
-            "has_cite_seq_data": True,
-            "is_multiplexed": False,
-            "modality": Modalities.SINGLE_CELL,
->>>>>>> feb0b597
             "scpca_id": SCPCA_ID,
             "workflow_version": "development",
         }
