--- conflicted
+++ resolved
@@ -1,12 +1,6 @@
 from django.conf import settings
 
-<<<<<<< HEAD
-from scpca_portal.enums import Modalities
-from scpca_portal.models import Library
-=======
-from scpca_portal.enums import FileFormats
-from scpca_portal.models import Library, Sample
->>>>>>> 2780e352
+from scpca_portal.enums import FileFormats, Modalities
 
 
 class Project_SCPCP999992:
