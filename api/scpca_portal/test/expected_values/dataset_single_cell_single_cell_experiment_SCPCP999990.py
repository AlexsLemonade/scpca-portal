--- conflicted
+++ resolved
@@ -58,12 +58,7 @@
         "modality": Modalities.SINGLE_CELL.value,
         "metadata_only": False,
         "s3_bucket": settings.AWS_S3_OUTPUT_BUCKET_NAME,
-<<<<<<< HEAD
-        "size_in_bytes": 6751,
+        "size_in_bytes": 7363,
         "workflow_version": "v0.8.7",
-=======
-        "size_in_bytes": 7343,
-        "workflow_version": "development",
->>>>>>> a5611060
         "includes_celltype_report": True,
     }