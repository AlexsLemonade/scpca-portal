from django.conf import settings

from scpca_portal.enums import CCDLDatasetNames, DatasetFormats, Modalities


class DatasetSingleCellSingleCellExperimentSCPCP999990:
    PROJECT_ID = "SCPCP999990"
    CCDL_NAME = CCDLDatasetNames.SINGLE_CELL_SINGLE_CELL_EXPERIMENT.value
    VALUES = {
        "data": {
            PROJECT_ID: {
                "merge_single_cell": False,
                "includes_bulk": True,
                Modalities.SINGLE_CELL.value: ["SCPCS999990", "SCPCS999997"],
                Modalities.SPATIAL.value: [],
            }
        },
        "email": None,
        "start": False,
        "format": DatasetFormats.SINGLE_CELL_EXPERIMENT.value,
        "regenerated_from": None,
        "is_ccdl": True,
        "ccdl_name": CCDL_NAME,
        "ccdl_project_id": PROJECT_ID,
        "started_at": None,
        "is_started": False,
        "is_processing": False,
        "processed_at": None,
        "is_processed": False,
        "errored_at": None,
        "is_errored": False,
        "error_message": None,
        "expires_at": None,
        "is_expired": False,
    }
    COMPUTED_FILE_LIST = [
        "README.md",
        "SCPCP999990_bulk_rna/SCPCP999990_bulk_metadata.tsv",
        "SCPCP999990_bulk_rna/SCPCP999990_bulk_quant.tsv",
        "SCPCP999990_single_cell/SCPCS999990/SCPCL999990_celltype-report.html",
        "SCPCP999990_single_cell/SCPCS999990/SCPCL999990_filtered.rds",
        "SCPCP999990_single_cell/SCPCS999990/SCPCL999990_processed.rds",
        "SCPCP999990_single_cell/SCPCS999990/SCPCL999990_qc.html",
        "SCPCP999990_single_cell/SCPCS999990/SCPCL999990_unfiltered.rds",
        "SCPCP999990_single_cell/SCPCS999997/SCPCL999997_celltype-report.html",
        "SCPCP999990_single_cell/SCPCS999997/SCPCL999997_filtered.rds",
        "SCPCP999990_single_cell/SCPCS999997/SCPCL999997_processed.rds",
        "SCPCP999990_single_cell/SCPCS999997/SCPCL999997_qc.html",
        "SCPCP999990_single_cell/SCPCS999997/SCPCL999997_unfiltered.rds",
        "single_cell_metadata.tsv",
    ]
    COMPUTED_FILE_VALUES = {
        "format": DatasetFormats.SINGLE_CELL_EXPERIMENT.value,
        "has_bulk_rna_seq": True,
        "has_cite_seq_data": False,
        "has_multiplexed_data": False,
        "includes_merged": False,
        "modality": Modalities.SINGLE_CELL.value,
        "metadata_only": False,
        "s3_bucket": settings.AWS_S3_OUTPUT_BUCKET_NAME,
<<<<<<< HEAD
        "size_in_bytes": 4651,
=======
        "size_in_bytes": 6731,
>>>>>>> aedcb8a0
        "workflow_version": "development",
        "includes_celltype_report": True,
    }<|MERGE_RESOLUTION|>--- conflicted
+++ resolved
@@ -58,11 +58,7 @@
         "modality": Modalities.SINGLE_CELL.value,
         "metadata_only": False,
         "s3_bucket": settings.AWS_S3_OUTPUT_BUCKET_NAME,
-<<<<<<< HEAD
-        "size_in_bytes": 4651,
-=======
         "size_in_bytes": 6731,
->>>>>>> aedcb8a0
         "workflow_version": "development",
         "includes_celltype_report": True,
     }