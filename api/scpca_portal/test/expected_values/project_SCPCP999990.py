--- conflicted
+++ resolved
@@ -159,12 +159,12 @@
         SCPCA_ID = "SCPCL999990"
         VALUES = {
             "formats": [
-                Library.FileFormats.ANN_DATA,
-                Library.FileFormats.SINGLE_CELL_EXPERIMENT,
+                FileFormats.ANN_DATA,
+                FileFormats.SINGLE_CELL_EXPERIMENT,
             ],
             "has_cite_seq_data": False,
             "is_multiplexed": False,
-            "modality": Library.Modalities.SINGLE_CELL,
+            "modality": Modalities.SINGLE_CELL,
             "original_file_paths": [
                 "SCPCP999990/SCPCS999990/SCPCL999990_celltype-report.html",
                 "SCPCP999990/SCPCS999990/SCPCL999990_filtered.rds",
@@ -175,16 +175,6 @@
                 "SCPCP999990/SCPCS999990/SCPCL999990_unfiltered.rds",
                 "SCPCP999990/SCPCS999990/SCPCL999990_unfiltered_rna.h5ad",
             ],
-<<<<<<< HEAD
-=======
-            "formats": [
-                FileFormats.ANN_DATA,
-                FileFormats.SINGLE_CELL_EXPERIMENT,
-            ],
-            "has_cite_seq_data": False,
-            "is_multiplexed": False,
-            "modality": Modalities.SINGLE_CELL,
->>>>>>> feb0b597
             "scpca_id": SCPCA_ID,
             "workflow_version": "development",
         }
@@ -193,11 +183,11 @@
         SCPCA_ID = "SCPCL999991"
         VALUES = {
             "formats": [
-                Library.FileFormats.SINGLE_CELL_EXPERIMENT,
+                FileFormats.SINGLE_CELL_EXPERIMENT,
             ],
             "has_cite_seq_data": False,
             "is_multiplexed": False,
-            "modality": Library.Modalities.SPATIAL,
+            "modality": Modalities.SPATIAL,
             "original_file_paths": [
                 "SCPCP999990/SCPCS999991/SCPCL999991_spatial/SCPCL999991_metadata.json",
                 "SCPCP999990/SCPCS999991/SCPCL999991_spatial/SCPCL999991_spaceranger-summary.html",
@@ -214,15 +204,6 @@
                 "SCPCP999990/SCPCS999991/SCPCL999991_spatial/spatial/tissue_lowres_image.png",
                 "SCPCP999990/SCPCS999991/SCPCL999991_spatial/spatial/tissue_positions_list.csv",
             ],
-<<<<<<< HEAD
-=======
-            "formats": [
-                FileFormats.SINGLE_CELL_EXPERIMENT,
-            ],
-            "has_cite_seq_data": False,
-            "is_multiplexed": False,
-            "modality": Modalities.SPATIAL,
->>>>>>> feb0b597
             "scpca_id": SCPCA_ID,
             "workflow_version": "development",
         }
@@ -231,12 +212,12 @@
         SCPCA_ID = "SCPCL999997"
         VALUES = {
             "formats": [
-                Library.FileFormats.ANN_DATA,
-                Library.FileFormats.SINGLE_CELL_EXPERIMENT,
+                FileFormats.ANN_DATA,
+                FileFormats.SINGLE_CELL_EXPERIMENT,
             ],
             "has_cite_seq_data": False,
             "is_multiplexed": False,
-            "modality": Library.Modalities.SINGLE_CELL,
+            "modality": Modalities.SINGLE_CELL,
             "original_file_paths": [
                 "SCPCP999990/SCPCS999997/SCPCL999997_celltype-report.html",
                 "SCPCP999990/SCPCS999997/SCPCL999997_filtered.rds",
@@ -247,16 +228,6 @@
                 "SCPCP999990/SCPCS999997/SCPCL999997_unfiltered.rds",
                 "SCPCP999990/SCPCS999997/SCPCL999997_unfiltered_rna.h5ad",
             ],
-<<<<<<< HEAD
-=======
-            "formats": [
-                FileFormats.ANN_DATA,
-                FileFormats.SINGLE_CELL_EXPERIMENT,
-            ],
-            "has_cite_seq_data": False,
-            "is_multiplexed": False,
-            "modality": Modalities.SINGLE_CELL,
->>>>>>> feb0b597
             "scpca_id": SCPCA_ID,
             "workflow_version": "development",
         }
