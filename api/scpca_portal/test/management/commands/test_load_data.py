--- conflicted
+++ resolved
@@ -48,12 +48,9 @@
         self.assertIsNotNone(sample.tissue_location)
         self.assertIsNotNone(sample.treatment)
 
-<<<<<<< HEAD
     def assertProjectReadmeContains(self, text, project_zip):
         self.assertIn(text, project_zip.read("README.md").decode("utf-8"))
 
-=======
->>>>>>> a49d9555
     @patch("scpca_portal.management.commands.load_data.Command.clean_up_output_data")
     @patch("scpca_portal.management.commands.load_data.Command.clean_up_input_data")
     def test_data_clean_up(self, mock_clean_up_input_data, mock_clean_up_output_data):
@@ -357,10 +354,7 @@
         self.assertFalse(project.has_cite_seq_data)
         self.assertTrue(project.has_multiplexed_data)
         self.assertEqual(project.multiplexed_sample_count, 2)
-<<<<<<< HEAD
         self.assertEqual(project.organisms, ["Homo sapiens"])
-=======
->>>>>>> a49d9555
         self.assertEqual(project.sample_count, 3)
         self.assertEqual(project.summaries.count(), 3)
         self.assertEqual(project.summaries.first().sample_count, 1)
@@ -473,11 +467,7 @@
         sample_metadata_keys = sample_metadata_lines[0].split(common.TAB)
         self.assertEqual(sample_metadata_keys, expected_keys)
 
-<<<<<<< HEAD
         # There are 14 files (including subdirectory names):
-=======
-        # There are 10 files (including subdirectory names):
->>>>>>> a49d9555
         # ├── README.md
         # ├── SCPCS999990
         # │   ├── SCPCL999990_celltype-report.rds
@@ -494,11 +484,7 @@
         # ├── bulk_metadata.tsv
         # ├── bulk_quant.tsv
         # └── single_cell_metadata.tsv
-<<<<<<< HEAD
         self.assertEqual(len(project_zip.namelist()), 14)
-=======
-        self.assertEqual(len(project_zip.namelist()), 10)
->>>>>>> a49d9555
 
         library_sample_mapping = {
             "SCPCL999992": "SCPCS999992_SCPCS999993",
@@ -602,14 +588,10 @@
         self.assertFalse(project.has_cite_seq_data)
         self.assertTrue(project.includes_anndata)
         self.assertTrue(project.modalities)
-<<<<<<< HEAD
         self.assertEqual(project.multiplexed_sample_count, 2)
         self.assertEqual(project.organisms, ["Homo sapiens"])
         self.assertEqual(project.sample_count, 5)
-=======
->>>>>>> a49d9555
         self.assertFalse(project.has_multiplexed_data)
-        self.assertEqual(project.sample_count, 4)
         self.assertEqual(project.seq_units, "cell, spot")
         self.assertEqual(project.summaries.count(), 4)
         self.assertEqual(project.summaries.first().sample_count, 1)
@@ -841,14 +823,9 @@
         self.assertFalse(project.has_cite_seq_data)
         self.assertTrue(project.has_spatial_data)
         self.assertTrue(project.modalities)
-<<<<<<< HEAD
         self.assertEqual(project.organisms, ["Homo sapiens"])
         self.assertEqual(project.sample_count, 5)
         self.assertEqual(project.summaries.count(), 5)
-=======
-        self.assertEqual(project.sample_count, 4)
-        self.assertEqual(project.summaries.count(), 4)
->>>>>>> a49d9555
         self.assertEqual(project.summaries.first().sample_count, 1)
         self.assertEqual(project.unavailable_samples_count, 0)
         self.assertEqual(len(project.computed_files), 5)
