import csv
import re
import shutil
from functools import partial
from io import TextIOWrapper
from pathlib import Path
from typing import List
from unittest.mock import patch
from zipfile import ZipFile

from django.core.management import call_command
from django.test import TransactionTestCase

from scpca_portal import common, metadata_file, readme_file, utils
from scpca_portal.models import ComputedFile, Project, ProjectSummary, Sample

# NOTE: Test data bucket is defined in `scpca_portal/config/local.py`
# When INPUT_BUCKET_NAME is changed, please delete the contents of
# api/test_data/input before testing to ensure test files are updated correctly.

README_DIR = common.DATA_PATH / "readmes"
README_FILE = readme_file.OUTPUT_NAME


class TestLoadData(TransactionTestCase):
    def setUp(self):
        self.load_data = partial(call_command, "load_data")

    @classmethod
    def tearDownClass(cls):
        super().tearDownClass()
        shutil.rmtree(common.OUTPUT_DATA_PATH, ignore_errors=True)

    def assertProjectData(self, project):
        self.assertTrue(project.abstract)
        self.assertIsNotNone(project.contacts)
        self.assertIsNotNone(project.diagnoses)
        self.assertIsNotNone(project.diagnoses_counts)
        self.assertTrue(project.disease_timings)
        self.assertIsNotNone(project.seq_units)
        self.assertTrue(project.title)
        self.assertEqual(project.additional_restrictions, "Research or academic purposes only")

        project_summary = project.summaries.first()
        self.assertIsNotNone(project_summary.diagnosis)
        self.assertIsNotNone(project_summary.seq_unit)
        self.assertIsNotNone(project_summary.technology)

        sample = project.samples.first()
        self.assertIsNotNone(sample.age)
        self.assertIsNotNone(sample.age_timing)
        self.assertIsNotNone(sample.diagnosis)
        self.assertIsNotNone(sample.disease_timing)
        self.assertTrue(sample.scpca_id)
        self.assertIsNotNone(sample.sex)
        self.assertIsNotNone(sample.subdiagnosis)
        self.assertIsNotNone(sample.tissue_location)
        self.assertIsNotNone(sample.treatment)

    def assertProjectReadmeContent(self, zip_file, project_ids: List[str]) -> None:
        def get_updated_content(content: str) -> str:
            """
            Replace the placeholders PROJECT_ID_{i} and TEST_TODAYS_DATE in test_data/readmes
            with the given project_id and today's date respectively for format testing."
            """
            content = content.replace(
                "Generated on: TEST_TODAYS_DATE", f"Generated on: {utils.get_today_string()}"
            )
            # Map project_ids to their coressponding placeholders with indecies in readmes
            for i, project_id in enumerate(project_ids):
                content = content.replace(f"PROJECT_ID_{i}", project_id)

            return content.strip()

        # Get the corresponding saved readme output path based on the zip filename
        readme_filename = re.sub(r"^[A-Z\d]+_", "", Path(zip_file.filename).stem) + ".md"
        saved_readme_output_path = README_DIR / readme_filename
        # Convert expected and output contents to line lists for easier debugging
        with zip_file.open(README_FILE) as readme_file:
            output_content = readme_file.read().decode("utf-8").splitlines(True)
        with saved_readme_output_path.open("r", encoding="utf-8") as saved_readme_file:
            expected_content = get_updated_content(saved_readme_file.read()).splitlines(True)
        self.assertEqual(
            expected_content,
            output_content,
            f"{self._testMethodName}: Comparison with {readme_filename} does not match.",
        )

    @patch("scpca_portal.management.commands.load_data.Command.clean_up_output_data")
    @patch("scpca_portal.management.commands.load_data.Command.clean_up_input_data")
    def test_data_clean_up(self, mock_clean_up_input_data, mock_clean_up_output_data):
        project_id = "SCPCP999990"
        self.load_data(
            clean_up_input_data=True,
            clean_up_output_data=True,
            max_workers=4,
            reload_existing=False,
            scpca_project_id=project_id,
            update_s3=False,
            submitter_whitelist="scpca",
        )

        mock_clean_up_input_data.assert_called_once()
        mock_clean_up_output_data.assert_called_once()

    def test_load_data(self):
        project_id = "SCPCP999990"

        def assert_object_count():
            self.assertEqual(Project.objects.count(), 1)
            self.assertEqual(ProjectSummary.objects.count(), 4)
            self.assertEqual(Sample.objects.count(), 4)
            # Expects 10 Computed Files
            samples = (2 * 2) + 1  # 2 Single-cell Samples in 2 formats and 1 spatial
            projects = 2 + 1  # Single-cell in 2 formats and 1 Spatial
            merged_projects = 1 * 2  # Merged SCE and merged AnnData
            metadata_only = 1  # 1 metadata only download per project
            expected_computed_files_count = samples + projects + merged_projects + metadata_only
            self.assertEqual(ComputedFile.objects.count(), expected_computed_files_count)

        # First, just test that loading data works.
        self.load_data(
            clean_up_input_data=False,
            clean_up_output_data=False,
            max_workers=4,
            reload_existing=False,
            scpca_project_id=project_id,
            update_s3=False,
            submitter_whitelist="scpca",
        )
        assert_object_count()

        project = Project.objects.get(scpca_id=project_id)
        project_computed_files = project.computed_files
        project_summary = project.summaries.first()
        sample = project.samples.first()
        sample_computed_files = sample.computed_files

        self.assertProjectData(project)

        # Make sure that reload_existing=False won't add anything new when there's nothing new.
        self.load_data(
            max_workers=4,
            reload_existing=False,
            scpca_project_id=project_id,
            update_s3=False,
            submitter_whitelist="scpca",
        )
        assert_object_count()

        new_project = Project.objects.get(scpca_id=project_id)
        self.assertEqual(project, new_project)
        self.assertEqual(project_summary, new_project.summaries.first())

        new_sample = new_project.samples.first()
        self.assertEqual(sample, new_sample)
        self.assertEqual(list(project_computed_files), list(new_project.computed_files))
        self.assertEqual(list(sample_computed_files), list(new_sample.computed_files))

        # Make sure purging works as expected.
        Project.objects.get(scpca_id=project_id).purge()

        self.assertEqual(Project.objects.count(), 0)
        self.assertEqual(ProjectSummary.objects.count(), 0)
        self.assertEqual(Sample.objects.count(), 0)
        self.assertEqual(ComputedFile.objects.count(), 0)

        # Make sure reloading works smoothly.
        self.load_data(
            clean_up_input_data=False,
            clean_up_output_data=False,
            max_workers=4,
            reload_existing=True,
            scpca_project_id=project_id,
            update_s3=False,
            submitter_whitelist="scpca",
        )
        assert_object_count()

    def test_merged_project_anndata_cite_seq(self):
        project_id = "SCPCP999992"
        self.load_data(
            clean_up_input_data=False,
            clean_up_output_data=False,
            max_workers=4,
            reload_existing=False,
            update_s3=False,
            submitter_whitelist="scpca",
        )

        project = Project.objects.get(scpca_id=project_id)
        self.assertProjectData(project)
        self.assertTrue(project.has_cite_seq_data)
        self.assertTrue(project.includes_anndata)
        self.assertTrue(project.includes_merged_anndata)
        self.assertTrue(project.includes_merged_sce)

        self.assertGreater(project.single_cell_merged_computed_file.size_in_bytes, 0)
        self.assertEqual(
            project.single_cell_merged_computed_file.modality,
            ComputedFile.OutputFileModalities.SINGLE_CELL,
        )
        self.assertTrue(project.single_cell_merged_computed_file.includes_merged)
        self.assertTrue(project.single_cell_merged_computed_file.has_cite_seq_data)

        download_config = {
            "modality": "SINGLE_CELL",
            "format": "SINGLE_CELL_EXPERIMENT",
            "excludes_multiplexed": True,
            "includes_merged": True,
            "metadata_only": False,
        }
        project_zip_path = common.OUTPUT_DATA_PATH / project.get_download_config_file_output_name(
            download_config
        )

        with ZipFile(project_zip_path) as project_zip:
            # There are 8 files:
            # ├── README.md
            # ├── SCPCP999992_merged-summary-report.html
            # ├── SCPCP999992_merged.rds
            # ├── individual_reports
            # │   ├── SCPCS999996
            # │   │   └── SCPCL999996_qc.html
            # │   │   └── SCPCL999996_celltype-report.html
            # │   └── SCPCS999998
            # │       └── SCPCL999998_qc.html
            # │       └── SCPCL999998_celltype-report.html
            # └── single_cell_metadata.tsv
            files = set(project_zip.namelist())
            self.assertEqual(len(files), 8)
            self.assertIn("SCPCP999992_merged.rds", files)
            self.assertNotIn("SCPCP999992_merged_adt.h5ad", files)
<<<<<<< HEAD
            self.assertProjectReadmeContains(
                "For more information on working with the processed `SingleCellExperiment` objects",
                project_zip,
            )
=======
            self.assertProjectReadmeContent(project_zip, [project_id])
>>>>>>> e6a3ce29

        self.assertGreater(project.single_cell_anndata_merged_computed_file.size_in_bytes, 0)
        self.assertEqual(
            project.single_cell_anndata_merged_computed_file.modality,
            ComputedFile.OutputFileModalities.SINGLE_CELL,
        )
        self.assertTrue(project.single_cell_anndata_merged_computed_file.includes_merged)
        self.assertTrue(project.single_cell_anndata_merged_computed_file.has_cite_seq_data)
        download_config = {
            "modality": "SINGLE_CELL",
            "format": "ANN_DATA",
            "excludes_multiplexed": True,
            "includes_merged": True,
            "metadata_only": False,
        }
        project_zip_path = common.OUTPUT_DATA_PATH / project.get_download_config_file_output_name(
            download_config
        )
        with ZipFile(project_zip_path) as project_zip:
            # There are 9 files:
            # ├── README.md
            # ├── SCPCP999992_merged-summary-report.html
            # ├── SCPCP999992_merged_adt.h5ad
            # ├── SCPCP999992_merged_rna.h5ad
            # ├── individual_reports
            # │   ├── SCPCS999996
            # │   │   └── SCPCL999996_qc.html
            # │   │   └── SCPCL999996_celltype-report.html
            # │   └── SCPCS999998
            # │       └── SCPCL999998_qc.html
            # │       └── SCPCL999998_celltype-report.html
            # └── single_cell_metadata.tsv
            files = set(project_zip.namelist())
            self.assertEqual(len(files), 9)
            self.assertIn("SCPCP999992_merged_rna.h5ad", files)
            self.assertIn("SCPCP999992_merged_adt.h5ad", files)
<<<<<<< HEAD
            self.assertProjectReadmeContains(
                "For more information on working with the processed `AnnData` objects",
                project_zip,
            )
=======
            self.assertProjectReadmeContent(project_zip, [project_id])
>>>>>>> e6a3ce29

    def test_merged_project_anndata_no_cite_seq(self):
        project_id = "SCPCP999990"
        self.load_data(
            clean_up_input_data=False,
            clean_up_output_data=False,
            max_workers=4,
            reload_existing=False,
            update_s3=False,
            submitter_whitelist="scpca",
        )

        project = Project.objects.get(scpca_id=project_id)
        self.assertProjectData(project)
        self.assertFalse(project.has_cite_seq_data)
        self.assertTrue(project.includes_anndata)
        self.assertTrue(project.includes_merged_anndata)
        self.assertTrue(project.includes_merged_sce)

        self.assertGreater(project.single_cell_merged_computed_file.size_in_bytes, 0)
        self.assertEqual(
            project.single_cell_merged_computed_file.modality,
            ComputedFile.OutputFileModalities.SINGLE_CELL,
        )
        self.assertTrue(project.single_cell_merged_computed_file.includes_merged)
        self.assertTrue(project.single_cell_merged_computed_file.has_bulk_rna_seq)
        self.assertFalse(project.single_cell_merged_computed_file.has_cite_seq_data)
        download_config = {
            "modality": "SINGLE_CELL",
            "format": "SINGLE_CELL_EXPERIMENT",
            "excludes_multiplexed": True,
            "includes_merged": True,
            "metadata_only": False,
        }
        project_zip_path = common.OUTPUT_DATA_PATH / project.get_download_config_file_output_name(
            download_config
        )
        with ZipFile(project_zip_path) as project_zip:
            # There are 10 files:
            # ├── README.md
            # ├── SCPCP999990_merged-summary-report.html
            # ├── SCPCP999990_merged.rds
            # ├── bulk_metadata.tsv
            # ├── bulk_quant.tsv
            # ├── individual_reports
            # │   ├── SCPCS999990
            # │   │   └── SCPCL999990_qc.html
            # │   │   └── SCPCL999990_celltype-report.html
            # │   └── SCPCS999997
            # │       └── SCPCL999997_qc.html
            # │       └── SCPCL999997_celltype-report.html
            # └── single_cell_metadata.tsv
            files = set(project_zip.namelist())
            self.assertEqual(len(files), 10)
            self.assertIn("SCPCP999990_merged.rds", files)
<<<<<<< HEAD
            self.assertProjectReadmeContains(
                "For more information on working with the processed `SingleCellExperiment` objects",
                project_zip,
            )
=======
            self.assertProjectReadmeContent(project_zip, [project_id])
>>>>>>> e6a3ce29

        self.assertGreater(project.single_cell_anndata_merged_computed_file.size_in_bytes, 0)
        self.assertEqual(
            project.single_cell_anndata_merged_computed_file.modality,
            ComputedFile.OutputFileModalities.SINGLE_CELL,
        )
        self.assertTrue(project.single_cell_anndata_merged_computed_file.includes_merged)
        self.assertTrue(project.single_cell_anndata_merged_computed_file.has_bulk_rna_seq)
        self.assertFalse(project.single_cell_anndata_merged_computed_file.has_cite_seq_data)
        download_config = {
            "modality": "SINGLE_CELL",
            "format": "ANN_DATA",
            "excludes_multiplexed": True,
            "includes_merged": True,
            "metadata_only": False,
        }
        project_zip_path = common.OUTPUT_DATA_PATH / project.get_download_config_file_output_name(
            download_config
        )
        with ZipFile(project_zip_path) as project_zip:
            # There are 10 files:
            # ├── README.md
            # ├── SCPCP999990_merged-summary-report.html
            # ├── SCPCP999990_merged_rna.h5ad
            # ├── bulk_metadata.tsv
            # ├── bulk_quant.tsv
            # ├── individual_reports
            # │   ├── SCPCS999990
            # │   │   └── SCPCL999990_qc.html
            # │   │   └── SCPCL999990_celltype-report.html
            # │   └── SCPCS999997
            # │       └── SCPCL999997_qc.html
            # │       └── SCPCL999997_celltype-report.html
            # └── single_cell_metadata.tsv
            files = set(project_zip.namelist())
            self.assertEqual(len(files), 10)
            self.assertIn("SCPCP999990_merged_rna.h5ad", files)
<<<<<<< HEAD
            self.assertProjectReadmeContains(
                "For more information on working with the processed `AnnData` objects",
                project_zip,
            )
=======
            self.assertProjectReadmeContent(project_zip, [project_id])
>>>>>>> e6a3ce29

    def test_no_merged_single_cell(self):
        project_id = "SCPCP999991"
        self.load_data(
            clean_up_input_data=False,
            clean_up_output_data=False,
            max_workers=4,
            reload_existing=False,
            update_s3=False,
            submitter_whitelist="scpca",
        )

        project = Project.objects.get(scpca_id=project_id)
        self.assertProjectData(project)
        self.assertFalse(project.has_cite_seq_data)
        self.assertTrue(project.includes_anndata)
        self.assertFalse(project.includes_merged_anndata)
        self.assertFalse(project.includes_merged_sce)
        self.assertIsNone(project.single_cell_merged_computed_file)
        self.assertIsNone(project.single_cell_anndata_merged_computed_file)
        single_cell = 2  # 1 computed file for AnnData and one for SCE
        multiplexed = 1  # 1 computed file for multiplexed
        merged = 0  # This project has no merged data for either format
        metadata_only = 1  # 1 metadata only download per project
        expected_computed_files = single_cell + multiplexed + merged + metadata_only
        self.assertEqual(project.computed_files.count(), expected_computed_files)

    def test_multiplexed_metadata(self):
        project_id = "SCPCP999991"
        self.load_data(
            clean_up_input_data=False,
            clean_up_output_data=False,
            max_workers=4,
            reload_existing=False,
            scpca_project_id=project_id,
            update_s3=False,
            submitter_whitelist="scpca",
        )

        project = Project.objects.get(scpca_id=project_id)
        self.assertProjectData(project)
        self.assertFalse(project.has_bulk_rna_seq)
        self.assertFalse(project.has_cite_seq_data)
        self.assertTrue(project.has_multiplexed_data)
        self.assertEqual(project.multiplexed_sample_count, 2)
        self.assertEqual(project.organisms, ["Homo sapiens"])
        self.assertEqual(project.sample_count, 3)
        self.assertEqual(project.summaries.count(), 3)
        self.assertEqual(project.summaries.first().sample_count, 1)
        self.assertEqual(project.unavailable_samples_count, 0)
        # Expected Computed Files
        single_cell = 2  # 1 project x 2 formats
        multiplexed = 1  # 1 project x 1 multiplexed version
        metadata_only = 1  # 1 metadata only download per project
        expected_computed_files = single_cell + multiplexed + metadata_only
        self.assertEqual(len(project.computed_files), expected_computed_files)
        self.assertGreater(project.multiplexed_computed_file.size_in_bytes, 0)
        self.assertEqual(project.multiplexed_computed_file.workflow_version, "development")
        self.assertEqual(
            project.multiplexed_computed_file.modality,
            ComputedFile.OutputFileModalities.SINGLE_CELL,
        )
        self.assertFalse(project.multiplexed_computed_file.has_bulk_rna_seq)
        self.assertFalse(project.multiplexed_computed_file.has_cite_seq_data)

        # Check contacts.
        self.assertEqual(project.contacts.count(), 2)
        contact1, contact2 = project.contacts.all()
        self.assertEqual(contact1.name, "{contact 1}")
        self.assertEqual(contact1.email, "{email contact 1}")
        self.assertEqual(contact2.name, "{contact 2}")
        self.assertEqual(contact2.email, "{email contact 2}")

        # Check external accessions.
        self.assertEqual(project.external_accessions.count(), 2)
        accession1, accession2 = project.external_accessions.all()
        self.assertEqual(accession1.accession, "{SRA project accession}")
        self.assertTrue(accession1.has_raw)
        self.assertEqual(accession1.url, "{SRA Run Selector URL}")
        self.assertEqual(accession2.accession, "{GEO series accession}")
        self.assertFalse(accession2.has_raw)
        self.assertEqual(accession2.url, "{GEO Series URL}")

        # Check publications.
        self.assertEqual(project.publications.count(), 2)
        publication, publication2 = project.publications.all()
        self.assertEqual(publication.doi, "{doi 1}")
        self.assertEqual(publication.citation, "{formatted citation 1}")
        self.assertEqual(publication2.doi, "{doi 2}")
        self.assertEqual(publication2.citation, "{formatted citation 2}")

        expected_project_keys = [
            "scpca_project_id",
            "scpca_sample_id",
            "scpca_library_id",
            "diagnosis",
            "subdiagnosis",
            "disease_timing",
            "age",
            "age_timing",
            "sex",
            "tissue_location",
            "participant_id",
            "submitter_id",
            "organism",
            "development_stage_ontology_term_id",
            "sex_ontology_term_id",
            "organism_ontology_id",
            "self_reported_ethnicity_ontology_term_id",
            "disease_ontology_term_id",
            "tissue_ontology_term_id",
            "WHO_grade",
            "seq_unit",
            "technology",
            "demux_samples",
            "total_reads",
            "mapped_reads",
            "sample_cell_count_estimate",  # with non-multiplexed
            "sample_cell_estimate",
            "unfiltered_cells",
            "filtered_cell_count",  # with non-multiplexed
            "processed_cells",
            "has_cellhash",
            "includes_anndata",
            "is_cell_line",
            "is_multiplexed",
            "is_xenograft",
            "pi_name",
            "project_title",
            "genome_assembly",
            "mapping_index",
            "alevin_fry_version",
            "salmon_version",
            "transcript_type",
            "droplet_filtering_method",
            "cell_filtering_method",
            "prob_compromised_cutoff",
            "min_gene_cutoff",
            "normalization_method",
            "demux_method",
            "date_processed",
            "workflow",
            "workflow_version",
            "workflow_commit",
        ]

        download_config = {
            "modality": "SINGLE_CELL",
            "format": "SINGLE_CELL_EXPERIMENT",
            "excludes_multiplexed": False,
            "includes_merged": False,
            "metadata_only": False,
        }
        project_zip_path = common.OUTPUT_DATA_PATH / project.get_download_config_file_output_name(
            download_config
        )
        with ZipFile(project_zip_path) as project_zip:
            sample_metadata = project_zip.read(
                metadata_file.MetadataFilenames.SINGLE_CELL_METADATA_FILE_NAME
            )
            sample_metadata_lines = [
                sm for sm in sample_metadata.decode("utf-8").split("\r\n") if sm
            ]
<<<<<<< HEAD
            self.assertProjectReadmeContains(
                "This dataset is designated as research or academic purposes only.",
                project_zip,
            )
            self.assertProjectReadmeContains(
                "For information on how to use the demultiplexing results",
                project_zip,
            )
=======
            self.assertProjectReadmeContent(project_zip, [project_id])

>>>>>>> e6a3ce29
        self.assertEqual(len(sample_metadata_lines), 4)  # 3 items + header.

        sample_metadata_keys = sample_metadata_lines[0].split(common.TAB)
        self.assertEqual(sample_metadata_keys, expected_project_keys)

        # There are 12 files:
        # ├── README.md
        # ├── SCPCS999990
        # │   ├── SCPCL999990_celltype-report.html
        # │   ├── SCPCL999990_filtered.rds
        # │   ├── SCPCL999990_processed.rds
        # │   ├── SCPCL999990_qc.html
        # │   └── SCPCL999990_unfiltered.rds
        # ├── SCPCS999992_SCPCS999993
        # │   ├── SCPCL999992_celltype-report.html
        # │   ├── SCPCL999992_filtered.rds
        # │   ├── SCPCL999992_processed.rds
        # │   ├── SCPCL999992_qc.html
        # │   └── SCPCL999992_unfiltered.rds
        # └── single_cell_metadata.tsv

        self.assertEqual(len(project_zip.namelist()), 12)

        library_sample_mapping = {
            "SCPCL999992": "SCPCS999992_SCPCS999993",
            "SCPCL999995": "SCPCS999995",
        }
        library_path_templates = (
            "{sample_id}/{library_id}_celltype-report.html",
            "{sample_id}/{library_id}_filtered.rds",
            "{sample_id}/{library_id}_processed.rds",
            "{sample_id}/{library_id}_qc.html",
            "{sample_id}/{library_id}_unfiltered.rds",
        )
        expected_filenames = {
            "README.md",
            "single_cell_metadata.tsv",
        }
        for library_id, sample_id in library_sample_mapping.items():
            for library_path in library_path_templates:
                expected_filenames.add(
                    library_path.format(library_id=library_id, sample_id=sample_id)
                )
        self.assertTrue(expected_filenames.issubset(set(project_zip.namelist())))

        sample = project.samples.filter(has_multiplexed_data=True).first()
        self.assertIsNone(sample.sample_cell_count_estimate)
        self.assertTrue(sample.has_multiplexed_data)
        self.assertEqual(sample.seq_units, "nucleus")
        self.assertEqual(sample.technologies, "10Xv3.1")
        self.assertEqual(
            sample.multiplexed_computed_file.modality,
            ComputedFile.OutputFileModalities.SINGLE_CELL,
        )
        self.assertFalse(sample.multiplexed_computed_file.has_bulk_rna_seq)
        self.assertFalse(sample.multiplexed_computed_file.has_cite_seq_data)

        expected_additional_metadata_keys = [
            "development_stage_ontology_term_id",
            "disease_ontology_term_id",
            "organism",
            "organism_ontology_id",
            "participant_id",
            "self_reported_ethnicity_ontology_term_id",
            "sex_ontology_term_id",
            "submitter_id",
            "tissue_ontology_term_id",
            "WHO_grade",
        ]
        self.assertEqual(
            expected_additional_metadata_keys, project.additional_metadata_keys.split(", ")
        )
        self.assertEqual(
            set(expected_additional_metadata_keys), set(sample.additional_metadata.keys())
        )

        expected_sample_keys = [
            "scpca_project_id",
            "scpca_sample_id",
            "scpca_library_id",
            "diagnosis",
            "subdiagnosis",
            "disease_timing",
            "age",
            "age_timing",
            "sex",
            "tissue_location",
            "participant_id",
            "submitter_id",
            "organism",
            "development_stage_ontology_term_id",
            "sex_ontology_term_id",
            "organism_ontology_id",
            "self_reported_ethnicity_ontology_term_id",
            "disease_ontology_term_id",
            "tissue_ontology_term_id",
            "WHO_grade",
            "seq_unit",
            "technology",
            "demux_samples",
            "total_reads",
            "mapped_reads",
            "sample_cell_estimate",
            "unfiltered_cells",
            "filtered_cell_count",  # with non-multiplexed
            "processed_cells",
            "has_cellhash",
            "includes_anndata",
            "is_cell_line",
            "is_multiplexed",
            "is_xenograft",
            "pi_name",
            "project_title",
            "genome_assembly",
            "mapping_index",
            "alevin_fry_version",
            "salmon_version",
            "transcript_type",
            "droplet_filtering_method",
            "cell_filtering_method",
            "prob_compromised_cutoff",
            "min_gene_cutoff",
            "normalization_method",
            "demux_method",
            "date_processed",
            "workflow",
            "workflow_version",
            "workflow_commit",
        ]
        # Check SingleCellExperiment archive.
        download_config = {
            "modality": "SINGLE_CELL",
            "format": "SINGLE_CELL_EXPERIMENT",
        }
        sample_zip_path = common.OUTPUT_DATA_PATH / sample.get_download_config_file_output_name(
            download_config
        )
        with ZipFile(sample_zip_path) as sample_zip:
            with sample_zip.open(
                metadata_file.MetadataFilenames.SINGLE_CELL_METADATA_FILE_NAME, "r"
            ) as sample_csv:
                csv_reader = csv.DictReader(
                    TextIOWrapper(sample_csv, "utf-8"), delimiter=common.TAB
                )
                rows = list(csv_reader)

        self.assertEqual(len(rows), 2)
        self.assertEqual(list(rows[0].keys()), expected_sample_keys)

        library_id = rows[0]["scpca_library_id"]
        expected_filenames = {
            "README.md",
            "single_cell_metadata.tsv",
            f"{library_id}_celltype-report.html",
            f"{library_id}_filtered.rds",
            f"{library_id}_processed.rds",
            f"{library_id}_qc.html",
            f"{library_id}_unfiltered.rds",
        }
        self.assertEqual(set(sample_zip.namelist()), expected_filenames)

    def test_single_cell_metadata(self):
        project_id = "SCPCP999990"
        self.load_data(
            clean_up_input_data=False,
            clean_up_output_data=False,
            max_workers=4,
            reload_existing=False,
            scpca_project_id=project_id,
            update_s3=False,
            submitter_whitelist="scpca",
        )

        project = Project.objects.get(scpca_id=project_id)
        self.assertProjectData(project)
        self.assertEqual(project.downloadable_sample_count, 3)
        self.assertFalse(project.has_cite_seq_data)
        self.assertTrue(project.includes_anndata)
        self.assertTrue(project.modalities)
        self.assertEqual(project.multiplexed_sample_count, 0)
        self.assertEqual(project.organisms, ["Homo sapiens"])
        # This project contains 3 samples
        single_cell = 2
        spatial = 1
        bulk = 1
        expected_samples = single_cell + spatial + bulk
        self.assertEqual(project.sample_count, expected_samples)
        self.assertFalse(project.has_multiplexed_data)
        self.assertEqual(project.sample_count, 4)
        self.assertEqual(project.seq_units, "cell, spot")
        self.assertEqual(project.summaries.count(), 4)
        self.assertEqual(project.summaries.first().sample_count, 1)
        self.assertEqual(project.unavailable_samples_count, 0)
        self.assertEqual(project.technologies, "10Xv3, visium")
        metadata_only = 1  # 1 metadata only download per project
        self.assertEqual(len(project.computed_files), (single_cell * 2) + spatial + metadata_only)
        self.assertGreater(project.single_cell_computed_file.size_in_bytes, 0)
        self.assertEqual(project.single_cell_computed_file.workflow_version, "development")
        self.assertEqual(
            project.single_cell_computed_file.modality,
            ComputedFile.OutputFileModalities.SINGLE_CELL,
        )
        self.assertTrue(project.single_cell_computed_file.has_bulk_rna_seq)
        self.assertFalse(project.single_cell_computed_file.has_cite_seq_data)

        self.assertEqual(
            project.single_cell_anndata_computed_file.modality,
            ComputedFile.OutputFileModalities.SINGLE_CELL,
        )
        self.assertTrue(project.single_cell_anndata_computed_file.has_bulk_rna_seq)
        self.assertFalse(project.single_cell_anndata_computed_file.has_cite_seq_data)

        expected_keys = [
            "scpca_project_id",
            "scpca_sample_id",
            "scpca_library_id",
            "diagnosis",
            "subdiagnosis",
            "disease_timing",
            "age",
            "age_timing",
            "sex",
            "tissue_location",
            "participant_id",
            "submitter_id",
            "organism",
            "development_stage_ontology_term_id",
            "sex_ontology_term_id",
            "organism_ontology_id",
            "self_reported_ethnicity_ontology_term_id",
            "disease_ontology_term_id",
            "tissue_ontology_term_id",
            "WHO_grade",
            "seq_unit",
            "technology",
            "total_reads",
            "mapped_reads",
            "sample_cell_count_estimate",
            "unfiltered_cells",
            "filtered_cell_count",
            "processed_cells",
            "has_cellhash",
            "includes_anndata",
            "is_cell_line",
            "is_multiplexed",
            "is_xenograft",
            "pi_name",
            "project_title",
            "genome_assembly",
            "mapping_index",
            "alevin_fry_version",
            "salmon_version",
            "transcript_type",
            "droplet_filtering_method",
            "cell_filtering_method",
            "prob_compromised_cutoff",
            "min_gene_cutoff",
            "normalization_method",
            "date_processed",
            "workflow",
            "workflow_version",
            "workflow_commit",
        ]

        download_config = {
            "modality": "SINGLE_CELL",
            "format": "SINGLE_CELL_EXPERIMENT",
            "excludes_multiplexed": False,
            "includes_merged": False,
            "metadata_only": False,
        }
        project_zip_path = common.OUTPUT_DATA_PATH / project.get_download_config_file_output_name(
            download_config
        )
        with ZipFile(project_zip_path) as project_zip:
            sample_metadata = project_zip.read(
                metadata_file.MetadataFilenames.SINGLE_CELL_METADATA_FILE_NAME
            )
            sample_metadata_lines = [
                sm for sm in sample_metadata.decode("utf-8").split("\r\n") if sm
            ]
<<<<<<< HEAD
            self.assertProjectReadmeContains(
                "This dataset is designated as research or academic purposes only.",
                project_zip,
            )
            self.assertProjectReadmeContains(
                "For more information on working with the processed `SingleCellExperiment` objects",
                project_zip,
            )
=======
            self.assertProjectReadmeContent(project_zip, [project_id])
>>>>>>> e6a3ce29

        self.assertEqual(len(sample_metadata_lines), 3)  # 2 items + header.

        sample_metadata_keys = sample_metadata_lines[0].split(common.TAB)
        self.assertEqual(sample_metadata_keys, expected_keys)

        # There are 14 files:
        # ├── README.md
        # ├── SCPCS999990
        # │   ├── SCPCL999990_celltype-report.html
        # │   ├── SCPCL999990_filtered.rds
        # │   ├── SCPCL999990_processed.rds
        # │   ├── SCPCL999990_qc.html
        # │   └── SCPCL999990_unfiltered.rds
        # ├── SCPCS999997
        # │   ├── SCPCL999997_celltype-report.html
        # │   ├── SCPCL999997_filtered.rds
        # │   ├── SCPCL999997_processed.rds
        # │   ├── SCPCL999997_qc.html
        # │   └── SCPCL999997_unfiltered.rds
        # ├── bulk_metadata.tsv
        # ├── bulk_quant.tsv
        # └── single_cell_metadata.tsv

        self.assertEqual(len(project_zip.namelist()), 14)

        sample = project.samples.filter(has_single_cell_data=True).first()
        self.assertEqual(len(sample.computed_files), 2)
        self.assertIsNone(sample.demux_cell_count_estimate)
        self.assertFalse(sample.has_bulk_rna_seq)
        self.assertFalse(sample.has_cite_seq_data)
        # This line will probably fail when switching test data versions
        # The reason is that the filtered_cells attribute from the library json files,
        # from which sample_cell_count_estimate is calculated, changes from version to version
        self.assertEqual(sample.sample_cell_count_estimate, 3432)
        self.assertEqual(sample.seq_units, "cell")
        self.assertEqual(sample.technologies, "10Xv3")
        self.assertIsNotNone(sample.single_cell_computed_file)
        self.assertGreater(sample.single_cell_computed_file.size_in_bytes, 0)
        self.assertEqual(sample.single_cell_computed_file.workflow_version, "development")
        self.assertEqual(
            sample.single_cell_computed_file.modality,
            ComputedFile.OutputFileModalities.SINGLE_CELL,
        )
        self.assertFalse(sample.single_cell_computed_file.has_bulk_rna_seq)
        self.assertFalse(sample.single_cell_computed_file.has_cite_seq_data)
        self.assertEqual(
            sample.single_cell_anndata_computed_file.modality,
            ComputedFile.OutputFileModalities.SINGLE_CELL,
        )
        self.assertFalse(sample.single_cell_anndata_computed_file.has_bulk_rna_seq)
        self.assertFalse(sample.single_cell_anndata_computed_file.has_cite_seq_data)

        expected_additional_metadata_keys = [
            "development_stage_ontology_term_id",
            "disease_ontology_term_id",
            "organism",
            "organism_ontology_id",
            "participant_id",
            "self_reported_ethnicity_ontology_term_id",
            "sex_ontology_term_id",
            "submitter_id",
            "tissue_ontology_term_id",
            "WHO_grade",
        ]
        self.assertEqual(
            expected_additional_metadata_keys, project.additional_metadata_keys.split(", ")
        )
        self.assertEqual(
            set(expected_additional_metadata_keys), set(sample.additional_metadata.keys())
        )

        # Check SingleCellExperiment archive.
        download_config = {
            "modality": "SINGLE_CELL",
            "format": "SINGLE_CELL_EXPERIMENT",
        }
        sample_zip_path = common.OUTPUT_DATA_PATH / sample.get_download_config_file_output_name(
            download_config
        )
        with ZipFile(sample_zip_path) as sample_zip:
            with sample_zip.open(
                metadata_file.MetadataFilenames.SINGLE_CELL_METADATA_FILE_NAME, "r"
            ) as sample_csv:
                csv_reader = csv.DictReader(
                    TextIOWrapper(sample_csv, "utf-8"), delimiter=common.TAB
                )
                rows = list(csv_reader)
        self.assertEqual(len(rows), 1)
        self.assertEqual(list(rows[0].keys()), expected_keys)

        library_id = rows[0]["scpca_library_id"]
        expected_filenames = {
            "README.md",
            "single_cell_metadata.tsv",
            f"{library_id}_celltype-report.html",
            f"{library_id}_filtered.rds",
            f"{library_id}_processed.rds",
            f"{library_id}_qc.html",
            f"{library_id}_unfiltered.rds",
        }
        self.assertEqual(set(sample_zip.namelist()), expected_filenames)

        # Check AnnData archive.
        download_config = {
            "modality": "SINGLE_CELL",
            "format": "ANN_DATA",
        }
        sample_zip_path = common.OUTPUT_DATA_PATH / sample.get_download_config_file_output_name(
            download_config
        )
        with ZipFile(sample_zip_path) as sample_zip:
            with sample_zip.open(
                metadata_file.MetadataFilenames.SINGLE_CELL_METADATA_FILE_NAME, "r"
            ) as sample_csv:
                csv_reader = csv.DictReader(
                    TextIOWrapper(sample_csv, "utf-8"), delimiter=common.TAB
                )
                rows = list(csv_reader)

        self.assertEqual(len(rows), 1)
        self.assertEqual(list(rows[0].keys()), expected_keys)

        library_id = rows[0]["scpca_library_id"]
        expected_filenames = {
            "README.md",
            "single_cell_metadata.tsv",
            f"{library_id}_celltype-report.html",
            f"{library_id}_filtered_rna.h5ad",
            f"{library_id}_processed_rna.h5ad",
            f"{library_id}_qc.html",
            f"{library_id}_unfiltered_rna.h5ad",
        }
        self.assertEqual(set(sample_zip.namelist()), expected_filenames)

    def test_spatial_metadata(self):
        project_id = "SCPCP999990"
        self.load_data(
            clean_up_input_data=False,
            clean_up_output_data=False,
            max_workers=4,
            reload_existing=False,
            scpca_project_id=project_id,
            update_s3=False,
            submitter_whitelist="scpca",
        )

        project = Project.objects.get(scpca_id=project_id)
        self.assertProjectData(project)
        self.assertEqual(project.downloadable_sample_count, 3)
        self.assertFalse(project.has_cite_seq_data)
        self.assertTrue(project.has_spatial_data)
        self.assertTrue(project.modalities)
        self.assertEqual(project.organisms, ["Homo sapiens"])
        # Expected Samples
        single_cell = 2
        spatial = 1
        bulk = 1
        expected_samples = single_cell + spatial + bulk
        self.assertEqual(project.sample_count, expected_samples)
        self.assertEqual(project.summaries.count(), 4)
        self.assertEqual(project.summaries.first().sample_count, 1)
        self.assertEqual(project.unavailable_samples_count, 0)
        metadata_only = 1  # 1 metadata only download per project
        self.assertEqual(len(project.computed_files), 5 + metadata_only)
        self.assertGreater(project.spatial_computed_file.size_in_bytes, 0)
        self.assertEqual(project.spatial_computed_file.workflow_version, "development")
        self.assertEqual(
            project.spatial_computed_file.modality,
            ComputedFile.OutputFileModalities.SPATIAL,
        )
        self.assertFalse(project.spatial_computed_file.has_bulk_rna_seq)
        self.assertFalse(project.spatial_computed_file.has_cite_seq_data)

        expected_keys = [
            "scpca_project_id",
            "scpca_sample_id",
            "scpca_library_id",
            "diagnosis",
            "subdiagnosis",
            "disease_timing",
            "age",
            "age_timing",
            "sex",
            "tissue_location",
            "participant_id",
            "submitter_id",
            "organism",
            "development_stage_ontology_term_id",
            "sex_ontology_term_id",
            "organism_ontology_id",
            "self_reported_ethnicity_ontology_term_id",
            "disease_ontology_term_id",
            "tissue_ontology_term_id",
            "WHO_grade",
            "seq_unit",
            "technology",
            "total_reads",
            "mapped_reads",
            "filtered_spots",
            "unfiltered_spots",
            "tissue_spots",
            "includes_anndata",
            "is_cell_line",
            "is_xenograft",
            "pi_name",
            "project_title",
            "genome_assembly",
            "mapping_index",
            "spaceranger_version",
            "date_processed",
            "workflow",
            "workflow_version",
            "workflow_commit",
        ]

        download_config = {
            "modality": "SPATIAL",
            "format": "SINGLE_CELL_EXPERIMENT",
            "excludes_multiplexed": True,
            "includes_merged": False,
            "metadata_only": False,
        }
        project_zip_path = common.OUTPUT_DATA_PATH / project.get_download_config_file_output_name(
            download_config
        )
        with ZipFile(project_zip_path) as project_zip:
            spatial_metadata_file = project_zip.read(
                metadata_file.MetadataFilenames.SPATIAL_METADATA_FILE_NAME
            )
            spatial_metadata = [
                sm for sm in spatial_metadata_file.decode("utf-8").split("\r\n") if sm
            ]
<<<<<<< HEAD
            self.assertProjectReadmeContains(
                "This dataset is designated as research or academic purposes only.",
                project_zip,
            )
            self.assertProjectReadmeContains(
                "For all spatial transcriptomics libraries",
                project_zip,
            )
=======
            self.assertProjectReadmeContent(project_zip, [project_id])
>>>>>>> e6a3ce29

        self.assertEqual(len(spatial_metadata), 2)  # 1 item + header.

        sample_metadata_keys = spatial_metadata[0].split(common.TAB)
        self.assertEqual(sample_metadata_keys, expected_keys)

        # There are 16 files:
        # ├── README.md
        # ├── SCPCS999991
        # │   └── SCPCL999991_spatial
        # │       ├── SCPCL999991_metadata.json
        # │       ├── SCPCL999991_spaceranger-summary.html
        # │       ├── filtered_feature_bc_matrix
        # │       │   ├── barcodes.tsv.gz
        # │       │   ├── features.tsv.gz
        # │       │   └── matrix.mtx.gz
        # │       ├── raw_feature_bc_matrix
        # │       │   ├── barcodes.tsv.gz
        # │       │   ├── features.tsv.gz
        # │       │   └── matrix.mtx.gz
        # │       └── spatial
        # │           ├── aligned_fiducials.jpg
        # │           ├── detected_tissue_image.jpg
        # │           ├── scalefactors_json.json
        # │           ├── tissue_hires_image.png
        # │           ├── tissue_lowres_image.png
        # │           └── tissue_positions_list.csv
        # └── spatial_metadata.tsv
        self.assertEqual(len(project_zip.namelist()), 16)

        sample = project.samples.filter(has_spatial_data=True).first()
        self.assertEqual(len(sample.computed_files), 1)
        self.assertIsNone(sample.demux_cell_count_estimate)
        self.assertFalse(sample.has_bulk_rna_seq)
        self.assertFalse(sample.has_cite_seq_data)
        self.assertFalse(sample.has_multiplexed_data)
        self.assertTrue(sample.has_spatial_data)
        self.assertEqual(sample.seq_units, "spot")
        self.assertIsNotNone(sample.spatial_computed_file)
        self.assertGreater(sample.spatial_computed_file.size_in_bytes, 0)
        self.assertEqual(sample.spatial_computed_file.workflow_version, "development")
        self.assertEqual(sample.technologies, "visium")
        self.assertEqual(
            sample.spatial_computed_file.modality,
            ComputedFile.OutputFileModalities.SPATIAL,
        )
        self.assertFalse(sample.spatial_computed_file.has_bulk_rna_seq)
        self.assertFalse(sample.spatial_computed_file.has_cite_seq_data)

        # Assert that single-cell modality computed files
        # do not get created when `has_single_cell_data` is False.
        self.assertFalse(sample.has_single_cell_data)
        self.assertFalse(
            sample.computed_files.filter(
                modality=ComputedFile.OutputFileModalities.SINGLE_CELL
            ).exists()
        )

        expected_additional_metadata_keys = [
            "development_stage_ontology_term_id",
            "disease_ontology_term_id",
            "organism",
            "organism_ontology_id",
            "participant_id",
            "self_reported_ethnicity_ontology_term_id",
            "sex_ontology_term_id",
            "submitter_id",
            "tissue_ontology_term_id",
            "WHO_grade",
        ]
        self.assertEqual(
            expected_additional_metadata_keys, project.additional_metadata_keys.split(", ")
        )
        self.assertEqual(
            set(expected_additional_metadata_keys), set(sample.additional_metadata.keys())
        )

        # Check Spatial archive.
        download_config = {
            "modality": "SPATIAL",
            "format": "SINGLE_CELL_EXPERIMENT",
        }
        sample_zip_path = common.OUTPUT_DATA_PATH / sample.get_download_config_file_output_name(
            download_config
        )
        with ZipFile(sample_zip_path) as sample_zip:
            with sample_zip.open(
                metadata_file.MetadataFilenames.SPATIAL_METADATA_FILE_NAME, "r"
            ) as sample_csv:
                csv_reader = csv.DictReader(
                    TextIOWrapper(sample_csv, "utf-8"), delimiter=common.TAB
                )
                rows = list(csv_reader)

        self.assertEqual(len(rows), 1)
        self.assertEqual(list(rows[0].keys()), expected_keys)

        library_ids = (rows[0]["scpca_library_id"],)
        expected_filenames = {
            "README.md",
            "spatial_metadata.tsv",
        }
        library_path_templates = {
            "{library_id}_spatial/{library_id}_metadata.json",
            "{library_id}_spatial/{library_id}_spaceranger-summary.html",
            "{library_id}_spatial/filtered_feature_bc_matrix/barcodes.tsv.gz",
            "{library_id}_spatial/filtered_feature_bc_matrix/features.tsv.gz",
            "{library_id}_spatial/filtered_feature_bc_matrix/matrix.mtx.gz",
            "{library_id}_spatial/raw_feature_bc_matrix/barcodes.tsv.gz",
            "{library_id}_spatial/raw_feature_bc_matrix/features.tsv.gz",
            "{library_id}_spatial/raw_feature_bc_matrix/matrix.mtx.gz",
            "{library_id}_spatial/spatial/aligned_fiducials.jpg",
            "{library_id}_spatial/spatial/detected_tissue_image.jpg",
            "{library_id}_spatial/spatial/scalefactors_json.json",
            "{library_id}_spatial/spatial/tissue_hires_image.png",
            "{library_id}_spatial/spatial/tissue_lowres_image.png",
            "{library_id}_spatial/spatial/tissue_positions_list.csv",
        }
        for library_id in library_ids:
            for library_path in library_path_templates:
                expected_filenames.add(library_path.format(library_id=library_id))
        self.assertEqual(set(sample_zip.namelist()), expected_filenames)<|MERGE_RESOLUTION|>--- conflicted
+++ resolved
@@ -231,14 +231,7 @@
             self.assertEqual(len(files), 8)
             self.assertIn("SCPCP999992_merged.rds", files)
             self.assertNotIn("SCPCP999992_merged_adt.h5ad", files)
-<<<<<<< HEAD
-            self.assertProjectReadmeContains(
-                "For more information on working with the processed `SingleCellExperiment` objects",
-                project_zip,
-            )
-=======
             self.assertProjectReadmeContent(project_zip, [project_id])
->>>>>>> e6a3ce29
 
         self.assertGreater(project.single_cell_anndata_merged_computed_file.size_in_bytes, 0)
         self.assertEqual(
@@ -275,14 +268,7 @@
             self.assertEqual(len(files), 9)
             self.assertIn("SCPCP999992_merged_rna.h5ad", files)
             self.assertIn("SCPCP999992_merged_adt.h5ad", files)
-<<<<<<< HEAD
-            self.assertProjectReadmeContains(
-                "For more information on working with the processed `AnnData` objects",
-                project_zip,
-            )
-=======
             self.assertProjectReadmeContent(project_zip, [project_id])
->>>>>>> e6a3ce29
 
     def test_merged_project_anndata_no_cite_seq(self):
         project_id = "SCPCP999990"
@@ -338,14 +324,7 @@
             files = set(project_zip.namelist())
             self.assertEqual(len(files), 10)
             self.assertIn("SCPCP999990_merged.rds", files)
-<<<<<<< HEAD
-            self.assertProjectReadmeContains(
-                "For more information on working with the processed `SingleCellExperiment` objects",
-                project_zip,
-            )
-=======
             self.assertProjectReadmeContent(project_zip, [project_id])
->>>>>>> e6a3ce29
 
         self.assertGreater(project.single_cell_anndata_merged_computed_file.size_in_bytes, 0)
         self.assertEqual(
@@ -383,14 +362,7 @@
             files = set(project_zip.namelist())
             self.assertEqual(len(files), 10)
             self.assertIn("SCPCP999990_merged_rna.h5ad", files)
-<<<<<<< HEAD
-            self.assertProjectReadmeContains(
-                "For more information on working with the processed `AnnData` objects",
-                project_zip,
-            )
-=======
             self.assertProjectReadmeContent(project_zip, [project_id])
->>>>>>> e6a3ce29
 
     def test_no_merged_single_cell(self):
         project_id = "SCPCP999991"
@@ -554,19 +526,8 @@
             sample_metadata_lines = [
                 sm for sm in sample_metadata.decode("utf-8").split("\r\n") if sm
             ]
-<<<<<<< HEAD
-            self.assertProjectReadmeContains(
-                "This dataset is designated as research or academic purposes only.",
-                project_zip,
-            )
-            self.assertProjectReadmeContains(
-                "For information on how to use the demultiplexing results",
-                project_zip,
-            )
-=======
             self.assertProjectReadmeContent(project_zip, [project_id])
 
->>>>>>> e6a3ce29
         self.assertEqual(len(sample_metadata_lines), 4)  # 3 items + header.
 
         sample_metadata_keys = sample_metadata_lines[0].split(common.TAB)
@@ -848,18 +809,7 @@
             sample_metadata_lines = [
                 sm for sm in sample_metadata.decode("utf-8").split("\r\n") if sm
             ]
-<<<<<<< HEAD
-            self.assertProjectReadmeContains(
-                "This dataset is designated as research or academic purposes only.",
-                project_zip,
-            )
-            self.assertProjectReadmeContains(
-                "For more information on working with the processed `SingleCellExperiment` objects",
-                project_zip,
-            )
-=======
             self.assertProjectReadmeContent(project_zip, [project_id])
->>>>>>> e6a3ce29
 
         self.assertEqual(len(sample_metadata_lines), 3)  # 2 items + header.
 
@@ -1093,18 +1043,7 @@
             spatial_metadata = [
                 sm for sm in spatial_metadata_file.decode("utf-8").split("\r\n") if sm
             ]
-<<<<<<< HEAD
-            self.assertProjectReadmeContains(
-                "This dataset is designated as research or academic purposes only.",
-                project_zip,
-            )
-            self.assertProjectReadmeContains(
-                "For all spatial transcriptomics libraries",
-                project_zip,
-            )
-=======
             self.assertProjectReadmeContent(project_zip, [project_id])
->>>>>>> e6a3ce29
 
         self.assertEqual(len(spatial_metadata), 2)  # 1 item + header.
 
