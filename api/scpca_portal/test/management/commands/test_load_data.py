import csv
import re
import shutil
from functools import partial
from io import TextIOWrapper
from pathlib import Path
from typing import List
from unittest.mock import patch
from zipfile import ZipFile

from django.core.management import call_command
from django.test import TransactionTestCase

<<<<<<< HEAD
from scpca_portal import common, metadata_file
=======
from scpca_portal import common, metadata_file, readme_file, utils
>>>>>>> b4839642
from scpca_portal.models import ComputedFile, Project, ProjectSummary, Sample

# NOTE: Test data bucket is defined in `scpca_portal/config/local.py`
# When INPUT_BUCKET_NAME is changed, please delete the contents of
# api/test_data/input before testing to ensure test files are updated correctly.

<<<<<<< HEAD
=======
README_DIR = common.DATA_PATH / "readmes"
README_FILE = readme_file.OUTPUT_NAME

>>>>>>> b4839642

class TestLoadData(TransactionTestCase):
    def setUp(self):
        self.load_data = partial(call_command, "load_data")

    @classmethod
    def tearDownClass(cls):
        super().tearDownClass()
        shutil.rmtree(common.OUTPUT_DATA_PATH, ignore_errors=True)

    def assertProjectData(self, project):
        self.assertTrue(project.abstract)
        self.assertIsNotNone(project.contacts)
        self.assertIsNotNone(project.diagnoses)
        self.assertIsNotNone(project.diagnoses_counts)
        self.assertTrue(project.disease_timings)
        self.assertIsNotNone(project.seq_units)
        self.assertTrue(project.title)
        self.assertEqual(project.additional_restrictions, "Research or academic purposes only")

        project_summary = project.summaries.first()
        self.assertIsNotNone(project_summary.diagnosis)
        self.assertIsNotNone(project_summary.seq_unit)
        self.assertIsNotNone(project_summary.technology)

        sample = project.samples.first()
        self.assertIsNotNone(sample.age)
        self.assertIsNotNone(sample.age_timing)
        self.assertIsNotNone(sample.diagnosis)
        self.assertIsNotNone(sample.disease_timing)
        self.assertTrue(sample.scpca_id)
        self.assertIsNotNone(sample.sex)
        self.assertIsNotNone(sample.subdiagnosis)
        self.assertIsNotNone(sample.tissue_location)
        self.assertIsNotNone(sample.treatment)

    def assertProjectReadmeContent(self, zip_file, project_ids: List[str]) -> None:
        def get_updated_content(content: str) -> str:
            """
            Replace the placeholders PROJECT_ID_{i} and TEST_TODAYS_DATE in test_data/readmes
            with the given project_id and today's date respectively for format testing."
            """
            content = content.replace(
                "Generated on: TEST_TODAYS_DATE", f"Generated on: {utils.get_today_string()}"
            )
            # Map project_ids to their coressponding placeholders with indecies in readmes
            for i, project_id in enumerate(project_ids):
                content = content.replace(f"PROJECT_ID_{i}", project_id)

            return content.strip()

        # Get the corresponding saved readme output path based on the zip filename
        readme_filename = re.sub(r"^[A-Z\d]+_", "", Path(zip_file.filename).stem) + ".md"
        saved_readme_output_path = README_DIR / readme_filename
        # Convert expected and output contents to line lists for easier debugging
        with zip_file.open(README_FILE) as readme_file:
            output_content = readme_file.read().decode("utf-8").splitlines(True)
        with saved_readme_output_path.open("r", encoding="utf-8") as saved_readme_file:
            expected_content = get_updated_content(saved_readme_file.read()).splitlines(True)
        self.assertEqual(
            expected_content,
            output_content,
            f"{self._testMethodName}: Comparison with {readme_filename} does not match.",
        )

    @patch("scpca_portal.management.commands.load_data.Command.clean_up_output_data")
    @patch("scpca_portal.management.commands.load_data.Command.clean_up_input_data")
    def test_data_clean_up(self, mock_clean_up_input_data, mock_clean_up_output_data):
        project_id = "SCPCP999990"
        self.load_data(
            clean_up_input_data=True,
            clean_up_output_data=True,
            max_workers=4,
            reload_existing=False,
            scpca_project_id=project_id,
            update_s3=False,
            submitter_whitelist="scpca",
        )

        mock_clean_up_input_data.assert_called_once()
        mock_clean_up_output_data.assert_called_once()

    def test_load_data(self):
        project_id = "SCPCP999990"

        def assert_object_count():
            self.assertEqual(Project.objects.count(), 1)
            self.assertEqual(ProjectSummary.objects.count(), 4)
            self.assertEqual(Sample.objects.count(), 4)
            # Expects 10 Computed Files
            samples = (2 * 2) + 1  # 2 Single-cell Samples in 2 formats and 1 spatial
            projects = 2 + 1  # Single-cell in 2 formats and 1 Spatial
            merged_projects = 1 * 2  # Merged SCE and merged AnnData
            metadata_only = 1  # 1 metadata only download per project
            expected_computed_files_count = samples + projects + merged_projects + metadata_only
            self.assertEqual(ComputedFile.objects.count(), expected_computed_files_count)

        # First, just test that loading data works.
        self.load_data(
            clean_up_input_data=False,
            clean_up_output_data=False,
            max_workers=4,
            reload_existing=False,
            scpca_project_id=project_id,
            update_s3=False,
            submitter_whitelist="scpca",
        )
        assert_object_count()

        project = Project.objects.get(scpca_id=project_id)
        project_computed_files = project.computed_files
        project_summary = project.summaries.first()
        sample = project.samples.first()
        sample_computed_files = sample.computed_files

        self.assertProjectData(project)

        # Make sure that reload_existing=False won't add anything new when there's nothing new.
        self.load_data(
            max_workers=4,
            reload_existing=False,
            scpca_project_id=project_id,
            update_s3=False,
            submitter_whitelist="scpca",
        )
        assert_object_count()

        new_project = Project.objects.get(scpca_id=project_id)
        self.assertEqual(project, new_project)
        self.assertEqual(project_summary, new_project.summaries.first())

        new_sample = new_project.samples.first()
        self.assertEqual(sample, new_sample)
        self.assertEqual(list(project_computed_files), list(new_project.computed_files))
        self.assertEqual(list(sample_computed_files), list(new_sample.computed_files))

        # Make sure purging works as expected.
        Project.objects.get(scpca_id=project_id).purge()

        self.assertEqual(Project.objects.count(), 0)
        self.assertEqual(ProjectSummary.objects.count(), 0)
        self.assertEqual(Sample.objects.count(), 0)
        self.assertEqual(ComputedFile.objects.count(), 0)

        # Make sure reloading works smoothly.
        self.load_data(
            clean_up_input_data=False,
            clean_up_output_data=False,
            max_workers=4,
            reload_existing=True,
            scpca_project_id=project_id,
            update_s3=False,
            submitter_whitelist="scpca",
        )
        assert_object_count()

    def test_merged_project_anndata_cite_seq(self):
        project_id = "SCPCP999992"
        self.load_data(
            clean_up_input_data=False,
            clean_up_output_data=False,
            max_workers=4,
            reload_existing=False,
            update_s3=False,
            submitter_whitelist="scpca",
        )

        project = Project.objects.get(scpca_id=project_id)
        self.assertProjectData(project)
        self.assertTrue(project.has_cite_seq_data)
        self.assertTrue(project.includes_anndata)
        self.assertTrue(project.includes_merged_anndata)
        self.assertTrue(project.includes_merged_sce)

        self.assertGreater(project.single_cell_merged_computed_file.size_in_bytes, 0)
        self.assertEqual(
            project.single_cell_merged_computed_file.modality,
            ComputedFile.OutputFileModalities.SINGLE_CELL,
        )
        self.assertTrue(project.single_cell_merged_computed_file.includes_merged)
        self.assertTrue(project.single_cell_merged_computed_file.has_cite_seq_data)

        download_config = {
            "modality": "SINGLE_CELL",
            "format": "SINGLE_CELL_EXPERIMENT",
            "excludes_multiplexed": True,
            "includes_merged": True,
            "metadata_only": False,
        }
        project_zip_path = common.OUTPUT_DATA_PATH / project.get_download_config_file_output_name(
            download_config
        )

        with ZipFile(project_zip_path) as project_zip:
            # There are 8 files:
            # ├── README.md
            # ├── SCPCP999992_merged-summary-report.html
            # ├── SCPCP999992_merged.rds
            # ├── individual_reports
            # │   ├── SCPCS999996
            # │   │   └── SCPCL999996_qc.html
            # │   │   └── SCPCL999996_celltype-report.html
            # │   └── SCPCS999998
            # │       └── SCPCL999998_qc.html
            # │       └── SCPCL999998_celltype-report.html
            # └── single_cell_metadata.tsv
            files = set(project_zip.namelist())
            self.assertEqual(len(files), 8)
            self.assertIn("SCPCP999992_merged.rds", files)
            self.assertNotIn("SCPCP999992_merged_adt.h5ad", files)
            self.assertProjectReadmeContent(project_zip, [project_id])

        self.assertGreater(project.single_cell_anndata_merged_computed_file.size_in_bytes, 0)
        self.assertEqual(
            project.single_cell_anndata_merged_computed_file.modality,
            ComputedFile.OutputFileModalities.SINGLE_CELL,
        )
        self.assertTrue(project.single_cell_anndata_merged_computed_file.includes_merged)
        self.assertTrue(project.single_cell_anndata_merged_computed_file.has_cite_seq_data)
        download_config = {
            "modality": "SINGLE_CELL",
            "format": "ANN_DATA",
            "excludes_multiplexed": True,
            "includes_merged": True,
            "metadata_only": False,
        }
        project_zip_path = common.OUTPUT_DATA_PATH / project.get_download_config_file_output_name(
            download_config
        )
        with ZipFile(project_zip_path) as project_zip:
            # There are 9 files:
            # ├── README.md
            # ├── SCPCP999992_merged-summary-report.html
            # ├── SCPCP999992_merged_adt.h5ad
            # ├── SCPCP999992_merged_rna.h5ad
            # ├── individual_reports
            # │   ├── SCPCS999996
            # │   │   └── SCPCL999996_qc.html
            # │   │   └── SCPCL999996_celltype-report.html
            # │   └── SCPCS999998
            # │       └── SCPCL999998_qc.html
            # │       └── SCPCL999998_celltype-report.html
            # └── single_cell_metadata.tsv
            files = set(project_zip.namelist())
            self.assertEqual(len(files), 9)
            self.assertIn("SCPCP999992_merged_rna.h5ad", files)
            self.assertIn("SCPCP999992_merged_adt.h5ad", files)
            self.assertProjectReadmeContent(project_zip, [project_id])

    def test_merged_project_anndata_no_cite_seq(self):
        project_id = "SCPCP999990"
        self.load_data(
            clean_up_input_data=False,
            clean_up_output_data=False,
            max_workers=4,
            reload_existing=False,
            update_s3=False,
            submitter_whitelist="scpca",
        )

        project = Project.objects.get(scpca_id=project_id)
        self.assertProjectData(project)
        self.assertFalse(project.has_cite_seq_data)
        self.assertTrue(project.includes_anndata)
        self.assertTrue(project.includes_merged_anndata)
        self.assertTrue(project.includes_merged_sce)

        self.assertGreater(project.single_cell_merged_computed_file.size_in_bytes, 0)
        self.assertEqual(
            project.single_cell_merged_computed_file.modality,
            ComputedFile.OutputFileModalities.SINGLE_CELL,
        )
        self.assertTrue(project.single_cell_merged_computed_file.includes_merged)
        self.assertTrue(project.single_cell_merged_computed_file.has_bulk_rna_seq)
        self.assertFalse(project.single_cell_merged_computed_file.has_cite_seq_data)
        download_config = {
            "modality": "SINGLE_CELL",
            "format": "SINGLE_CELL_EXPERIMENT",
            "excludes_multiplexed": True,
            "includes_merged": True,
            "metadata_only": False,
        }
        project_zip_path = common.OUTPUT_DATA_PATH / project.get_download_config_file_output_name(
            download_config
        )
        with ZipFile(project_zip_path) as project_zip:
            # There are 10 files:
            # ├── README.md
            # ├── SCPCP999990_merged-summary-report.html
            # ├── SCPCP999990_merged.rds
            # ├── bulk_metadata.tsv
            # ├── bulk_quant.tsv
            # ├── individual_reports
            # │   ├── SCPCS999990
            # │   │   └── SCPCL999990_qc.html
            # │   │   └── SCPCL999990_celltype-report.html
            # │   └── SCPCS999997
            # │       └── SCPCL999997_qc.html
            # │       └── SCPCL999997_celltype-report.html
            # └── single_cell_metadata.tsv
            files = set(project_zip.namelist())
            self.assertEqual(len(files), 10)
            self.assertIn("SCPCP999990_merged.rds", files)
            self.assertProjectReadmeContent(project_zip, [project_id])

        self.assertGreater(project.single_cell_anndata_merged_computed_file.size_in_bytes, 0)
        self.assertEqual(
            project.single_cell_anndata_merged_computed_file.modality,
            ComputedFile.OutputFileModalities.SINGLE_CELL,
        )
        self.assertTrue(project.single_cell_anndata_merged_computed_file.includes_merged)
        self.assertTrue(project.single_cell_anndata_merged_computed_file.has_bulk_rna_seq)
        self.assertFalse(project.single_cell_anndata_merged_computed_file.has_cite_seq_data)
        download_config = {
            "modality": "SINGLE_CELL",
            "format": "ANN_DATA",
            "excludes_multiplexed": True,
            "includes_merged": True,
            "metadata_only": False,
        }
        project_zip_path = common.OUTPUT_DATA_PATH / project.get_download_config_file_output_name(
            download_config
        )
        with ZipFile(project_zip_path) as project_zip:
            # There are 10 files:
            # ├── README.md
            # ├── SCPCP999990_merged-summary-report.html
            # ├── SCPCP999990_merged_rna.h5ad
            # ├── bulk_metadata.tsv
            # ├── bulk_quant.tsv
            # ├── individual_reports
            # │   ├── SCPCS999990
            # │   │   └── SCPCL999990_qc.html
            # │   │   └── SCPCL999990_celltype-report.html
            # │   └── SCPCS999997
            # │       └── SCPCL999997_qc.html
            # │       └── SCPCL999997_celltype-report.html
            # └── single_cell_metadata.tsv
            files = set(project_zip.namelist())
            self.assertEqual(len(files), 10)
            self.assertIn("SCPCP999990_merged_rna.h5ad", files)
            self.assertProjectReadmeContent(project_zip, [project_id])

    def test_no_merged_single_cell(self):
        project_id = "SCPCP999991"
        self.load_data(
            clean_up_input_data=False,
            clean_up_output_data=False,
            max_workers=4,
            reload_existing=False,
            update_s3=False,
            submitter_whitelist="scpca",
        )

        project = Project.objects.get(scpca_id=project_id)
        self.assertProjectData(project)
        self.assertFalse(project.has_cite_seq_data)
        self.assertTrue(project.includes_anndata)
        self.assertFalse(project.includes_merged_anndata)
        self.assertFalse(project.includes_merged_sce)
        self.assertIsNone(project.single_cell_merged_computed_file)
        self.assertIsNone(project.single_cell_anndata_merged_computed_file)
        single_cell = 2  # 1 computed file for AnnData and one for SCE
        multiplexed = 1  # 1 computed file for multiplexed
        merged = 0  # This project has no merged data for either format
        metadata_only = 1  # 1 metadata only download per project
        expected_computed_files = single_cell + multiplexed + merged + metadata_only
        self.assertEqual(project.computed_files.count(), expected_computed_files)

    def test_multiplexed_metadata(self):
        project_id = "SCPCP999991"
        self.load_data(
            clean_up_input_data=False,
            clean_up_output_data=False,
            max_workers=4,
            reload_existing=False,
            scpca_project_id=project_id,
            update_s3=False,
            submitter_whitelist="scpca",
        )

        project = Project.objects.get(scpca_id=project_id)
        self.assertProjectData(project)
        self.assertFalse(project.has_bulk_rna_seq)
        self.assertFalse(project.has_cite_seq_data)
        self.assertTrue(project.has_multiplexed_data)
        self.assertEqual(project.multiplexed_sample_count, 2)
        self.assertEqual(project.organisms, ["Homo sapiens"])
        self.assertEqual(project.sample_count, 3)
        self.assertEqual(project.summaries.count(), 3)
        self.assertEqual(project.summaries.first().sample_count, 1)
        self.assertEqual(project.unavailable_samples_count, 0)
        # Expected Computed Files
        single_cell = 2  # 1 project x 2 formats
        multiplexed = 1  # 1 project x 1 multiplexed version
        metadata_only = 1  # 1 metadata only download per project
        expected_computed_files = single_cell + multiplexed + metadata_only
        self.assertEqual(len(project.computed_files), expected_computed_files)
        self.assertGreater(project.multiplexed_computed_file.size_in_bytes, 0)
        self.assertEqual(project.multiplexed_computed_file.workflow_version, "development")
        self.assertEqual(
            project.multiplexed_computed_file.modality,
            ComputedFile.OutputFileModalities.SINGLE_CELL,
        )
        self.assertFalse(project.multiplexed_computed_file.has_bulk_rna_seq)
        self.assertFalse(project.multiplexed_computed_file.has_cite_seq_data)

        # Check contacts.
        self.assertEqual(project.contacts.count(), 2)
        contact1, contact2 = project.contacts.all()
        self.assertEqual(contact1.name, "{contact 1}")
        self.assertEqual(contact1.email, "{email contact 1}")
        self.assertEqual(contact2.name, "{contact 2}")
        self.assertEqual(contact2.email, "{email contact 2}")

        # Check external accessions.
        self.assertEqual(project.external_accessions.count(), 2)
        accession1, accession2 = project.external_accessions.all()
        self.assertEqual(accession1.accession, "{SRA project accession}")
        self.assertTrue(accession1.has_raw)
        self.assertEqual(accession1.url, "{SRA Run Selector URL}")
        self.assertEqual(accession2.accession, "{GEO series accession}")
        self.assertFalse(accession2.has_raw)
        self.assertEqual(accession2.url, "{GEO Series URL}")

        # Check publications.
        self.assertEqual(project.publications.count(), 2)
        publication, publication2 = project.publications.all()
        self.assertEqual(publication.doi, "{doi 1}")
        self.assertEqual(publication.citation, "{formatted citation 1}")
        self.assertEqual(publication2.doi, "{doi 2}")
        self.assertEqual(publication2.citation, "{formatted citation 2}")

        expected_project_keys = [
            "scpca_project_id",
            "scpca_sample_id",
            "scpca_library_id",
            "diagnosis",
            "subdiagnosis",
            "disease_timing",
            "age",
            "age_timing",
            "sex",
            "tissue_location",
            "participant_id",
            "submitter_id",
            "organism",
            "development_stage_ontology_term_id",
            "sex_ontology_term_id",
            "organism_ontology_id",
            "self_reported_ethnicity_ontology_term_id",
            "disease_ontology_term_id",
            "tissue_ontology_term_id",
            "WHO_grade",
            "seq_unit",
            "technology",
            "demux_samples",
            "total_reads",
            "mapped_reads",
            "sample_cell_count_estimate",  # with non-multiplexed
            "sample_cell_estimate",
            "unfiltered_cells",
            "filtered_cell_count",  # with non-multiplexed
            "processed_cells",
            "has_cellhash",
            "includes_anndata",
            "is_cell_line",
            "is_multiplexed",
            "is_xenograft",
            "pi_name",
            "project_title",
            "genome_assembly",
            "mapping_index",
            "alevin_fry_version",
            "salmon_version",
            "transcript_type",
            "droplet_filtering_method",
            "cell_filtering_method",
            "prob_compromised_cutoff",
            "min_gene_cutoff",
            "normalization_method",
            "demux_method",
            "date_processed",
            "workflow",
            "workflow_version",
            "workflow_commit",
        ]

        download_config = {
            "modality": "SINGLE_CELL",
            "format": "SINGLE_CELL_EXPERIMENT",
            "excludes_multiplexed": False,
            "includes_merged": False,
            "metadata_only": False,
        }
        project_zip_path = common.OUTPUT_DATA_PATH / project.get_download_config_file_output_name(
            download_config
        )
        with ZipFile(project_zip_path) as project_zip:
            sample_metadata = project_zip.read(
                metadata_file.MetadataFilenames.SINGLE_CELL_METADATA_FILE_NAME
            )
            sample_metadata_lines = [
                sm for sm in sample_metadata.decode("utf-8").split("\r\n") if sm
            ]
            self.assertProjectReadmeContent(project_zip, [project_id])

        self.assertEqual(len(sample_metadata_lines), 4)  # 3 items + header.

        sample_metadata_keys = sample_metadata_lines[0].split(common.TAB)
        self.assertEqual(sample_metadata_keys, expected_project_keys)

        # There are 12 files:
        # ├── README.md
        # ├── SCPCS999990
        # │   ├── SCPCL999990_celltype-report.html
        # │   ├── SCPCL999990_filtered.rds
        # │   ├── SCPCL999990_processed.rds
        # │   ├── SCPCL999990_qc.html
        # │   └── SCPCL999990_unfiltered.rds
        # ├── SCPCS999992_SCPCS999993
        # │   ├── SCPCL999992_celltype-report.html
        # │   ├── SCPCL999992_filtered.rds
        # │   ├── SCPCL999992_processed.rds
        # │   ├── SCPCL999992_qc.html
        # │   └── SCPCL999992_unfiltered.rds
        # └── single_cell_metadata.tsv

        self.assertEqual(len(project_zip.namelist()), 12)

        library_sample_mapping = {
            "SCPCL999992": "SCPCS999992_SCPCS999993",
            "SCPCL999995": "SCPCS999995",
        }
        library_path_templates = (
            "{sample_id}/{library_id}_celltype-report.html",
            "{sample_id}/{library_id}_filtered.rds",
            "{sample_id}/{library_id}_processed.rds",
            "{sample_id}/{library_id}_qc.html",
            "{sample_id}/{library_id}_unfiltered.rds",
        )
        expected_filenames = {
            "README.md",
            "single_cell_metadata.tsv",
        }
        for library_id, sample_id in library_sample_mapping.items():
            for library_path in library_path_templates:
                expected_filenames.add(
                    library_path.format(library_id=library_id, sample_id=sample_id)
                )
        self.assertTrue(expected_filenames.issubset(set(project_zip.namelist())))

        sample = project.samples.filter(has_multiplexed_data=True).first()
        self.assertIsNone(sample.sample_cell_count_estimate)
        self.assertTrue(sample.has_multiplexed_data)
        self.assertEqual(sample.seq_units, "nucleus")
        self.assertEqual(sample.technologies, "10Xv3.1")
        self.assertEqual(
            sample.multiplexed_computed_file.modality,
            ComputedFile.OutputFileModalities.SINGLE_CELL,
        )
        self.assertFalse(sample.multiplexed_computed_file.has_bulk_rna_seq)
        self.assertFalse(sample.multiplexed_computed_file.has_cite_seq_data)

        expected_additional_metadata_keys = [
            "development_stage_ontology_term_id",
            "disease_ontology_term_id",
            "organism",
            "organism_ontology_id",
            "participant_id",
            "self_reported_ethnicity_ontology_term_id",
            "sex_ontology_term_id",
            "submitter_id",
            "tissue_ontology_term_id",
            "WHO_grade",
        ]
        self.assertEqual(
            expected_additional_metadata_keys, project.additional_metadata_keys.split(", ")
        )
        self.assertEqual(
            set(expected_additional_metadata_keys), set(sample.additional_metadata.keys())
        )

        expected_sample_keys = [
            "scpca_project_id",
            "scpca_sample_id",
            "scpca_library_id",
            "diagnosis",
            "subdiagnosis",
            "disease_timing",
            "age",
            "age_timing",
            "sex",
            "tissue_location",
            "participant_id",
            "submitter_id",
            "organism",
            "development_stage_ontology_term_id",
            "sex_ontology_term_id",
            "organism_ontology_id",
            "self_reported_ethnicity_ontology_term_id",
            "disease_ontology_term_id",
            "tissue_ontology_term_id",
            "WHO_grade",
            "seq_unit",
            "technology",
            "demux_samples",
            "total_reads",
            "mapped_reads",
            "sample_cell_estimate",
            "unfiltered_cells",
            "filtered_cell_count",  # with non-multiplexed
            "processed_cells",
            "has_cellhash",
            "includes_anndata",
            "is_cell_line",
            "is_multiplexed",
            "is_xenograft",
            "pi_name",
            "project_title",
            "genome_assembly",
            "mapping_index",
            "alevin_fry_version",
            "salmon_version",
            "transcript_type",
            "droplet_filtering_method",
            "cell_filtering_method",
            "prob_compromised_cutoff",
            "min_gene_cutoff",
            "normalization_method",
            "demux_method",
            "date_processed",
            "workflow",
            "workflow_version",
            "workflow_commit",
        ]
        # Check SingleCellExperiment archive.
        download_config = {
            "modality": "SINGLE_CELL",
            "format": "SINGLE_CELL_EXPERIMENT",
        }
        sample_zip_path = common.OUTPUT_DATA_PATH / sample.get_download_config_file_output_name(
            download_config
        )
        with ZipFile(sample_zip_path) as sample_zip:
            with sample_zip.open(
                metadata_file.MetadataFilenames.SINGLE_CELL_METADATA_FILE_NAME, "r"
            ) as sample_csv:
                csv_reader = csv.DictReader(
                    TextIOWrapper(sample_csv, "utf-8"), delimiter=common.TAB
                )
                rows = list(csv_reader)

        self.assertEqual(len(rows), 2)
        self.assertEqual(list(rows[0].keys()), expected_sample_keys)

        library_id = rows[0]["scpca_library_id"]
        expected_filenames = {
            "README.md",
            "single_cell_metadata.tsv",
            f"{library_id}_celltype-report.html",
            f"{library_id}_filtered.rds",
            f"{library_id}_processed.rds",
            f"{library_id}_qc.html",
            f"{library_id}_unfiltered.rds",
        }
        self.assertEqual(set(sample_zip.namelist()), expected_filenames)

    def test_single_cell_metadata(self):
        project_id = "SCPCP999990"
        self.load_data(
            clean_up_input_data=False,
            clean_up_output_data=False,
            max_workers=4,
            reload_existing=False,
            scpca_project_id=project_id,
            update_s3=False,
            submitter_whitelist="scpca",
        )

        project = Project.objects.get(scpca_id=project_id)
        self.assertProjectData(project)
        self.assertEqual(project.downloadable_sample_count, 3)
        self.assertFalse(project.has_cite_seq_data)
        self.assertTrue(project.includes_anndata)
        self.assertTrue(project.modalities)
        self.assertEqual(project.multiplexed_sample_count, 0)
        self.assertEqual(project.organisms, ["Homo sapiens"])
        # This project contains 3 samples
        single_cell = 2
        spatial = 1
        bulk = 1
        expected_samples = single_cell + spatial + bulk
        self.assertEqual(project.sample_count, expected_samples)
        self.assertFalse(project.has_multiplexed_data)
        self.assertEqual(project.sample_count, 4)
        self.assertEqual(project.seq_units, "cell, spot")
        self.assertEqual(project.summaries.count(), 4)
        self.assertEqual(project.summaries.first().sample_count, 1)
        self.assertEqual(project.unavailable_samples_count, 0)
        self.assertEqual(project.technologies, "10Xv3, visium")
        metadata_only = 1  # 1 metadata only download per project
        self.assertEqual(len(project.computed_files), (single_cell * 2) + spatial + metadata_only)
        self.assertGreater(project.single_cell_computed_file.size_in_bytes, 0)
        self.assertEqual(project.single_cell_computed_file.workflow_version, "development")
        self.assertEqual(
            project.single_cell_computed_file.modality,
            ComputedFile.OutputFileModalities.SINGLE_CELL,
        )
        self.assertTrue(project.single_cell_computed_file.has_bulk_rna_seq)
        self.assertFalse(project.single_cell_computed_file.has_cite_seq_data)

        self.assertEqual(
            project.single_cell_anndata_computed_file.modality,
            ComputedFile.OutputFileModalities.SINGLE_CELL,
        )
        self.assertTrue(project.single_cell_anndata_computed_file.has_bulk_rna_seq)
        self.assertFalse(project.single_cell_anndata_computed_file.has_cite_seq_data)

        expected_keys = [
            "scpca_project_id",
            "scpca_sample_id",
            "scpca_library_id",
            "diagnosis",
            "subdiagnosis",
            "disease_timing",
            "age",
            "age_timing",
            "sex",
            "tissue_location",
            "participant_id",
            "submitter_id",
            "organism",
            "development_stage_ontology_term_id",
            "sex_ontology_term_id",
            "organism_ontology_id",
            "self_reported_ethnicity_ontology_term_id",
            "disease_ontology_term_id",
            "tissue_ontology_term_id",
            "WHO_grade",
            "seq_unit",
            "technology",
            "total_reads",
            "mapped_reads",
            "sample_cell_count_estimate",
            "unfiltered_cells",
            "filtered_cell_count",
            "processed_cells",
            "has_cellhash",
            "includes_anndata",
            "is_cell_line",
            "is_multiplexed",
            "is_xenograft",
            "pi_name",
            "project_title",
            "genome_assembly",
            "mapping_index",
            "alevin_fry_version",
            "salmon_version",
            "transcript_type",
            "droplet_filtering_method",
            "cell_filtering_method",
            "prob_compromised_cutoff",
            "min_gene_cutoff",
            "normalization_method",
            "date_processed",
            "workflow",
            "workflow_version",
            "workflow_commit",
        ]

        download_config = {
            "modality": "SINGLE_CELL",
            "format": "SINGLE_CELL_EXPERIMENT",
            "excludes_multiplexed": False,
            "includes_merged": False,
            "metadata_only": False,
        }
        project_zip_path = common.OUTPUT_DATA_PATH / project.get_download_config_file_output_name(
            download_config
        )
        with ZipFile(project_zip_path) as project_zip:
            sample_metadata = project_zip.read(
                metadata_file.MetadataFilenames.SINGLE_CELL_METADATA_FILE_NAME
            )
            sample_metadata_lines = [
                sm for sm in sample_metadata.decode("utf-8").split("\r\n") if sm
            ]
            self.assertProjectReadmeContent(project_zip, [project_id])

        self.assertEqual(len(sample_metadata_lines), 3)  # 2 items + header.

        sample_metadata_keys = sample_metadata_lines[0].split(common.TAB)
        self.assertEqual(sample_metadata_keys, expected_keys)

        # There are 14 files:
        # ├── README.md
        # ├── SCPCS999990
        # │   ├── SCPCL999990_celltype-report.html
        # │   ├── SCPCL999990_filtered.rds
        # │   ├── SCPCL999990_processed.rds
        # │   ├── SCPCL999990_qc.html
        # │   └── SCPCL999990_unfiltered.rds
        # ├── SCPCS999997
        # │   ├── SCPCL999997_celltype-report.html
        # │   ├── SCPCL999997_filtered.rds
        # │   ├── SCPCL999997_processed.rds
        # │   ├── SCPCL999997_qc.html
        # │   └── SCPCL999997_unfiltered.rds
        # ├── bulk_metadata.tsv
        # ├── bulk_quant.tsv
        # └── single_cell_metadata.tsv

        self.assertEqual(len(project_zip.namelist()), 14)

        sample = project.samples.filter(has_single_cell_data=True).first()
        self.assertEqual(len(sample.computed_files), 2)
        self.assertIsNone(sample.demux_cell_count_estimate)
        self.assertFalse(sample.has_bulk_rna_seq)
        self.assertFalse(sample.has_cite_seq_data)
        # This line will probably fail when switching test data versions
        # The reason is that the filtered_cells attribute from the library json files,
        # from which sample_cell_count_estimate is calculated, changes from version to version
        self.assertEqual(sample.sample_cell_count_estimate, 3432)
        self.assertEqual(sample.seq_units, "cell")
        self.assertEqual(sample.technologies, "10Xv3")
        self.assertIsNotNone(sample.single_cell_computed_file)
        self.assertGreater(sample.single_cell_computed_file.size_in_bytes, 0)
        self.assertEqual(sample.single_cell_computed_file.workflow_version, "development")
        self.assertEqual(
            sample.single_cell_computed_file.modality,
            ComputedFile.OutputFileModalities.SINGLE_CELL,
        )
        self.assertFalse(sample.single_cell_computed_file.has_bulk_rna_seq)
        self.assertFalse(sample.single_cell_computed_file.has_cite_seq_data)
        self.assertEqual(
            sample.single_cell_anndata_computed_file.modality,
            ComputedFile.OutputFileModalities.SINGLE_CELL,
        )
        self.assertFalse(sample.single_cell_anndata_computed_file.has_bulk_rna_seq)
        self.assertFalse(sample.single_cell_anndata_computed_file.has_cite_seq_data)

        expected_additional_metadata_keys = [
            "development_stage_ontology_term_id",
            "disease_ontology_term_id",
            "organism",
            "organism_ontology_id",
            "participant_id",
            "self_reported_ethnicity_ontology_term_id",
            "sex_ontology_term_id",
            "submitter_id",
            "tissue_ontology_term_id",
            "WHO_grade",
        ]
        self.assertEqual(
            expected_additional_metadata_keys, project.additional_metadata_keys.split(", ")
        )
        self.assertEqual(
            set(expected_additional_metadata_keys), set(sample.additional_metadata.keys())
        )

        # Check SingleCellExperiment archive.
        download_config = {
            "modality": "SINGLE_CELL",
            "format": "SINGLE_CELL_EXPERIMENT",
        }
        sample_zip_path = common.OUTPUT_DATA_PATH / sample.get_download_config_file_output_name(
            download_config
        )
        with ZipFile(sample_zip_path) as sample_zip:
            with sample_zip.open(
                metadata_file.MetadataFilenames.SINGLE_CELL_METADATA_FILE_NAME, "r"
            ) as sample_csv:
                csv_reader = csv.DictReader(
                    TextIOWrapper(sample_csv, "utf-8"), delimiter=common.TAB
                )
                rows = list(csv_reader)
        self.assertEqual(len(rows), 1)
        self.assertEqual(list(rows[0].keys()), expected_keys)

        library_id = rows[0]["scpca_library_id"]
        expected_filenames = {
            "README.md",
            "single_cell_metadata.tsv",
            f"{library_id}_celltype-report.html",
            f"{library_id}_filtered.rds",
            f"{library_id}_processed.rds",
            f"{library_id}_qc.html",
            f"{library_id}_unfiltered.rds",
        }
        self.assertEqual(set(sample_zip.namelist()), expected_filenames)

        # Check AnnData archive.
        download_config = {
            "modality": "SINGLE_CELL",
            "format": "ANN_DATA",
        }
        sample_zip_path = common.OUTPUT_DATA_PATH / sample.get_download_config_file_output_name(
            download_config
        )
        with ZipFile(sample_zip_path) as sample_zip:
            with sample_zip.open(
                metadata_file.MetadataFilenames.SINGLE_CELL_METADATA_FILE_NAME, "r"
            ) as sample_csv:
                csv_reader = csv.DictReader(
                    TextIOWrapper(sample_csv, "utf-8"), delimiter=common.TAB
                )
                rows = list(csv_reader)

        self.assertEqual(len(rows), 1)
        self.assertEqual(list(rows[0].keys()), expected_keys)

        library_id = rows[0]["scpca_library_id"]
        expected_filenames = {
            "README.md",
            "single_cell_metadata.tsv",
            f"{library_id}_celltype-report.html",
            f"{library_id}_filtered_rna.h5ad",
            f"{library_id}_processed_rna.h5ad",
            f"{library_id}_qc.html",
            f"{library_id}_unfiltered_rna.h5ad",
        }
        self.assertEqual(set(sample_zip.namelist()), expected_filenames)

    def test_spatial_metadata(self):
        project_id = "SCPCP999990"
        self.load_data(
            clean_up_input_data=False,
            clean_up_output_data=False,
            max_workers=4,
            reload_existing=False,
            scpca_project_id=project_id,
            update_s3=False,
            submitter_whitelist="scpca",
        )

        project = Project.objects.get(scpca_id=project_id)
        self.assertProjectData(project)
        self.assertEqual(project.downloadable_sample_count, 3)
        self.assertFalse(project.has_cite_seq_data)
        self.assertTrue(project.has_spatial_data)
        self.assertTrue(project.modalities)
        self.assertEqual(project.organisms, ["Homo sapiens"])
        # Expected Samples
        single_cell = 2
        spatial = 1
        bulk = 1
        expected_samples = single_cell + spatial + bulk
        self.assertEqual(project.sample_count, expected_samples)
        self.assertEqual(project.summaries.count(), 4)
        self.assertEqual(project.summaries.first().sample_count, 1)
        self.assertEqual(project.unavailable_samples_count, 0)
        metadata_only = 1  # 1 metadata only download per project
        self.assertEqual(len(project.computed_files), 5 + metadata_only)
        self.assertGreater(project.spatial_computed_file.size_in_bytes, 0)
        self.assertEqual(project.spatial_computed_file.workflow_version, "development")
        self.assertEqual(
            project.spatial_computed_file.modality,
            ComputedFile.OutputFileModalities.SPATIAL,
        )
        self.assertFalse(project.spatial_computed_file.has_bulk_rna_seq)
        self.assertFalse(project.spatial_computed_file.has_cite_seq_data)

        expected_keys = [
            "scpca_project_id",
            "scpca_sample_id",
            "scpca_library_id",
            "diagnosis",
            "subdiagnosis",
            "disease_timing",
            "age",
            "age_timing",
            "sex",
            "tissue_location",
            "participant_id",
            "submitter_id",
            "organism",
            "development_stage_ontology_term_id",
            "sex_ontology_term_id",
            "organism_ontology_id",
            "self_reported_ethnicity_ontology_term_id",
            "disease_ontology_term_id",
            "tissue_ontology_term_id",
            "WHO_grade",
            "seq_unit",
            "technology",
            "total_reads",
            "mapped_reads",
            "filtered_spots",
            "unfiltered_spots",
            "tissue_spots",
            "includes_anndata",
            "is_cell_line",
            "is_xenograft",
            "pi_name",
            "project_title",
            "genome_assembly",
            "mapping_index",
            "spaceranger_version",
            "date_processed",
            "workflow",
            "workflow_version",
            "workflow_commit",
        ]

        download_config = {
            "modality": "SPATIAL",
            "format": "SINGLE_CELL_EXPERIMENT",
            "excludes_multiplexed": True,
            "includes_merged": False,
            "metadata_only": False,
        }
        project_zip_path = common.OUTPUT_DATA_PATH / project.get_download_config_file_output_name(
            download_config
        )
        with ZipFile(project_zip_path) as project_zip:
            spatial_metadata_file = project_zip.read(
                metadata_file.MetadataFilenames.SPATIAL_METADATA_FILE_NAME
            )
            spatial_metadata = [
                sm for sm in spatial_metadata_file.decode("utf-8").split("\r\n") if sm
            ]
            self.assertProjectReadmeContent(project_zip, [project_id])

        self.assertEqual(len(spatial_metadata), 2)  # 1 item + header.

        sample_metadata_keys = spatial_metadata[0].split(common.TAB)
        self.assertEqual(sample_metadata_keys, expected_keys)

        # There are 16 files:
        # ├── README.md
        # ├── SCPCS999991
        # │   └── SCPCL999991_spatial
        # │       ├── SCPCL999991_metadata.json
        # │       ├── SCPCL999991_spaceranger-summary.html
        # │       ├── filtered_feature_bc_matrix
        # │       │   ├── barcodes.tsv.gz
        # │       │   ├── features.tsv.gz
        # │       │   └── matrix.mtx.gz
        # │       ├── raw_feature_bc_matrix
        # │       │   ├── barcodes.tsv.gz
        # │       │   ├── features.tsv.gz
        # │       │   └── matrix.mtx.gz
        # │       └── spatial
        # │           ├── aligned_fiducials.jpg
        # │           ├── detected_tissue_image.jpg
        # │           ├── scalefactors_json.json
        # │           ├── tissue_hires_image.png
        # │           ├── tissue_lowres_image.png
        # │           └── tissue_positions_list.csv
        # └── spatial_metadata.tsv
        self.assertEqual(len(project_zip.namelist()), 16)

        sample = project.samples.filter(has_spatial_data=True).first()
        self.assertEqual(len(sample.computed_files), 1)
        self.assertIsNone(sample.demux_cell_count_estimate)
        self.assertFalse(sample.has_bulk_rna_seq)
        self.assertFalse(sample.has_cite_seq_data)
        self.assertFalse(sample.has_multiplexed_data)
        self.assertTrue(sample.has_spatial_data)
        self.assertEqual(sample.seq_units, "spot")
        self.assertIsNotNone(sample.spatial_computed_file)
        self.assertGreater(sample.spatial_computed_file.size_in_bytes, 0)
        self.assertEqual(sample.spatial_computed_file.workflow_version, "development")
        self.assertEqual(sample.technologies, "visium")
        self.assertEqual(
            sample.spatial_computed_file.modality,
            ComputedFile.OutputFileModalities.SPATIAL,
        )
        self.assertFalse(sample.spatial_computed_file.has_bulk_rna_seq)
        self.assertFalse(sample.spatial_computed_file.has_cite_seq_data)

        # Assert that single-cell modality computed files
        # do not get created when `has_single_cell_data` is False.
        self.assertFalse(sample.has_single_cell_data)
        self.assertFalse(
            sample.computed_files.filter(
                modality=ComputedFile.OutputFileModalities.SINGLE_CELL
            ).exists()
        )

        expected_additional_metadata_keys = [
            "development_stage_ontology_term_id",
            "disease_ontology_term_id",
            "organism",
            "organism_ontology_id",
            "participant_id",
            "self_reported_ethnicity_ontology_term_id",
            "sex_ontology_term_id",
            "submitter_id",
            "tissue_ontology_term_id",
            "WHO_grade",
        ]
        self.assertEqual(
            expected_additional_metadata_keys, project.additional_metadata_keys.split(", ")
        )
        self.assertEqual(
            set(expected_additional_metadata_keys), set(sample.additional_metadata.keys())
        )

        # Check Spatial archive.
        download_config = {
            "modality": "SPATIAL",
            "format": "SINGLE_CELL_EXPERIMENT",
        }
        sample_zip_path = common.OUTPUT_DATA_PATH / sample.get_download_config_file_output_name(
            download_config
        )
        with ZipFile(sample_zip_path) as sample_zip:
            with sample_zip.open(
                metadata_file.MetadataFilenames.SPATIAL_METADATA_FILE_NAME, "r"
            ) as sample_csv:
                csv_reader = csv.DictReader(
                    TextIOWrapper(sample_csv, "utf-8"), delimiter=common.TAB
                )
                rows = list(csv_reader)

        self.assertEqual(len(rows), 1)
        self.assertEqual(list(rows[0].keys()), expected_keys)

        library_ids = (rows[0]["scpca_library_id"],)
        expected_filenames = {
            "README.md",
            "spatial_metadata.tsv",
        }
        library_path_templates = {
            "{library_id}_spatial/{library_id}_metadata.json",
            "{library_id}_spatial/{library_id}_spaceranger-summary.html",
            "{library_id}_spatial/filtered_feature_bc_matrix/barcodes.tsv.gz",
            "{library_id}_spatial/filtered_feature_bc_matrix/features.tsv.gz",
            "{library_id}_spatial/filtered_feature_bc_matrix/matrix.mtx.gz",
            "{library_id}_spatial/raw_feature_bc_matrix/barcodes.tsv.gz",
            "{library_id}_spatial/raw_feature_bc_matrix/features.tsv.gz",
            "{library_id}_spatial/raw_feature_bc_matrix/matrix.mtx.gz",
            "{library_id}_spatial/spatial/aligned_fiducials.jpg",
            "{library_id}_spatial/spatial/detected_tissue_image.jpg",
            "{library_id}_spatial/spatial/scalefactors_json.json",
            "{library_id}_spatial/spatial/tissue_hires_image.png",
            "{library_id}_spatial/spatial/tissue_lowres_image.png",
            "{library_id}_spatial/spatial/tissue_positions_list.csv",
        }
        for library_id in library_ids:
            for library_path in library_path_templates:
                expected_filenames.add(library_path.format(library_id=library_id))
        self.assertEqual(set(sample_zip.namelist()), expected_filenames)<|MERGE_RESOLUTION|>--- conflicted
+++ resolved
@@ -11,23 +11,16 @@
 from django.core.management import call_command
 from django.test import TransactionTestCase
 
-<<<<<<< HEAD
-from scpca_portal import common, metadata_file
-=======
 from scpca_portal import common, metadata_file, readme_file, utils
->>>>>>> b4839642
 from scpca_portal.models import ComputedFile, Project, ProjectSummary, Sample
 
 # NOTE: Test data bucket is defined in `scpca_portal/config/local.py`
 # When INPUT_BUCKET_NAME is changed, please delete the contents of
 # api/test_data/input before testing to ensure test files are updated correctly.
 
-<<<<<<< HEAD
-=======
 README_DIR = common.DATA_PATH / "readmes"
 README_FILE = readme_file.OUTPUT_NAME
 
->>>>>>> b4839642
 
 class TestLoadData(TransactionTestCase):
     def setUp(self):
