import csv
import shutil
from zipfile import ZipFile

from django.test import TransactionTestCase

from scpca_portal import common, metadata_file, readme_file
from scpca_portal.management.commands import create_portal_metadata, load_data
from scpca_portal.models import ComputedFile, Library, Project, Sample

# NOTE: Test data bucket is defined in `scpca_porta/common.py`.
# When common.INPUT_BUCKET_NAME is changed, please delete the contents of
# api/test_data/input before testing to ensure test files are updated correctly.

ALLOWED_SUBMITTERS = {"scpca"}

LOCAL_ZIP_FILE_PATH = ComputedFile.get_local_portal_metadata_path()


class TestCreatePortalMetadata(TransactionTestCase):
    def setUp(self):
        self.processor = create_portal_metadata.Command()
        self.loader = load_data.Command()

    @classmethod
    def tearDownClass(cls):
        super().tearDownClass()
        shutil.rmtree(common.OUTPUT_DATA_PATH, ignore_errors=True)

    def assertProjectReadmeContains(self, text, zip_file):
        self.assertIn(text, zip_file.read("README.md").decode("utf-8"))

    def load_test_data(self):
        # Expected object counts
        PROJECTS_COUNT = 3
        SAMPLES_COUNT = 9
        LIBRARIES_COUNT = 7

        self.loader.load_data(
            allowed_submitters=list(ALLOWED_SUBMITTERS),
            clean_up_input_data=False,
            clean_up_output_data=False,
            max_workers=4,
            reload_all=False,
            reload_existing=False,
            update_s3=False,
        )

        self.assertEqual(Project.objects.all().count(), PROJECTS_COUNT)
        self.assertEqual(Sample.objects.all().count(), SAMPLES_COUNT)
        self.assertEqual(Library.objects.all().count(), LIBRARIES_COUNT)

<<<<<<< HEAD
    # TODO: Once the following PR is merged, the commend will be removed and further adjusted
    # (currently it's not saved) https://github.com/AlexsLemonade/scpca-portal/pull/806
    # def test_computed_file(self, computed_file):
    #     if computed_file:
    #         expected_size = 8403
    #         self.assertEqual(computed_file.size_in_bytes, expected_size)
    #     else:
    #         self.fail("No computed file")

    def test_zip_file(self):
        # Test the content of the generated zip file here
        # There is 2 files:
        # ├── README.md
        # |── metadata.tsv
        expected_file_count = 2
        # The filenames should match the following constants specified for the computed file
        expected_files = {
            readme_file.OUTPUT_NAME,
            metadata_file.MetadataFilenames.METADATA_ONLY_FILE_NAME,
        }
=======
    def test_create_portal_metadata(self):
        self.load_test_data()
        self.processor.create_portal_metadata(clean_up_output_data=False)
>>>>>>> 4aeb76e8

        with ZipFile(LOCAL_ZIP_FILE_PATH) as zip:
            # Test the content of the generated zip file
            # There are 2 file:
            # ├── README.md
            # |── metadata.tsv
            expected_file_count = 2
            # The filenames should match the following constants specified for the computed file
            expected_files = {
                readme_file.OUTPUT_NAME,
                metadata_file.MetadataFilenames.METADATA_ONLY_FILE_NAME,
            }
            files = set(zip.namelist())
            self.assertEqual(len(files), expected_file_count)
            self.assertEqual(files, expected_files)
            for expected_file in expected_files:
                self.assertIn(expected_file, files)

            # Test the content of README.md
            expected_text = (
                "This download includes associated metadata for samples from all projects"
            )
            self.assertProjectReadmeContains(expected_text, zip)

            # Test the content of metadata.tsv
            tsv = (
                zip.read(metadata_file.MetadataFilenames.METADATA_ONLY_FILE_NAME)
                .decode("utf-8")
<<<<<<< HEAD
                .split("\r\n")
                if row
            ]

            self.assertEqual(len(content), expected_row_count)
            self.assertEqual(content[0].split(common.TAB), expected_keys)

    def test_create_portal_metadata(self):
        self.load_test_data()

        # TODO: Once the following PR is merged, the computed file will be saved correctly
        # (currently it's not saved) https://github.com/AlexsLemonade/scpca-portal/pull/806
        computed_file = self.processor.create_portal_metadata(  # noqa: F841
            clean_up_output_data=False
        )

        self.test_zip_file()
        self.test_readme_file()
        self.test_metadata_file()
        # self.test_computed_file(computed_file)
=======
                .splitlines()
            )
            rows = list(csv.DictReader(tsv, delimiter=common.TAB))
            # The header keys should match the common sort order list (excludes '*')
            expected_keys = list(filter(lambda k: k != "*", common.METADATA_COLUMN_SORT_ORDER))
            expected_row_count = 8  # 8 records (excludes the header)
            self.assertEqual(list(rows[0].keys()), expected_keys)
            self.assertEqual(len(rows), expected_row_count)
>>>>>>> 4aeb76e8
<|MERGE_RESOLUTION|>--- conflicted
+++ resolved
@@ -50,7 +50,6 @@
         self.assertEqual(Sample.objects.all().count(), SAMPLES_COUNT)
         self.assertEqual(Library.objects.all().count(), LIBRARIES_COUNT)
 
-<<<<<<< HEAD
     # TODO: Once the following PR is merged, the commend will be removed and further adjusted
     # (currently it's not saved) https://github.com/AlexsLemonade/scpca-portal/pull/806
     # def test_computed_file(self, computed_file):
@@ -60,22 +59,9 @@
     #     else:
     #         self.fail("No computed file")
 
-    def test_zip_file(self):
-        # Test the content of the generated zip file here
-        # There is 2 files:
-        # ├── README.md
-        # |── metadata.tsv
-        expected_file_count = 2
-        # The filenames should match the following constants specified for the computed file
-        expected_files = {
-            readme_file.OUTPUT_NAME,
-            metadata_file.MetadataFilenames.METADATA_ONLY_FILE_NAME,
-        }
-=======
     def test_create_portal_metadata(self):
         self.load_test_data()
         self.processor.create_portal_metadata(clean_up_output_data=False)
->>>>>>> 4aeb76e8
 
         with ZipFile(LOCAL_ZIP_FILE_PATH) as zip:
             # Test the content of the generated zip file
@@ -104,28 +90,6 @@
             tsv = (
                 zip.read(metadata_file.MetadataFilenames.METADATA_ONLY_FILE_NAME)
                 .decode("utf-8")
-<<<<<<< HEAD
-                .split("\r\n")
-                if row
-            ]
-
-            self.assertEqual(len(content), expected_row_count)
-            self.assertEqual(content[0].split(common.TAB), expected_keys)
-
-    def test_create_portal_metadata(self):
-        self.load_test_data()
-
-        # TODO: Once the following PR is merged, the computed file will be saved correctly
-        # (currently it's not saved) https://github.com/AlexsLemonade/scpca-portal/pull/806
-        computed_file = self.processor.create_portal_metadata(  # noqa: F841
-            clean_up_output_data=False
-        )
-
-        self.test_zip_file()
-        self.test_readme_file()
-        self.test_metadata_file()
-        # self.test_computed_file(computed_file)
-=======
                 .splitlines()
             )
             rows = list(csv.DictReader(tsv, delimiter=common.TAB))
@@ -133,5 +97,4 @@
             expected_keys = list(filter(lambda k: k != "*", common.METADATA_COLUMN_SORT_ORDER))
             expected_row_count = 8  # 8 records (excludes the header)
             self.assertEqual(list(rows[0].keys()), expected_keys)
-            self.assertEqual(len(rows), expected_row_count)
->>>>>>> 4aeb76e8
+            self.assertEqual(len(rows), expected_row_count)