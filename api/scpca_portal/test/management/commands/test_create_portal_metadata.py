--- conflicted
+++ resolved
@@ -53,28 +53,18 @@
         self.load_test_data()
         self.processor.create_portal_metadata(clean_up_output_data=False)
 
-<<<<<<< HEAD
-        # Test the content of the generated zip file
-        # There is 2 files:
-        # ├── README.md
-        # |── metadata.tsv
-        expected_file_count = 2
-        # The filenames should match the following constants specified for the computed file
-        expected_files = {
-            readme_file.OUTPUT_NAME,
-            metadata_file.MetadataFilenames.METADATA_ONLY_FILE_NAME,
-        }
+        with ZipFile(LOCAL_ZIP_FILE_PATH) as zip:
+            # Test the content of the generated zip file
+            # There is 2 file:
+            # ├── README.md
+            # |── metadata.tsv
+            expected_file_count = 2
+            # The filenames should match the following constants specified for the computed file
+            expected_files = {
+                readme_file.OUTPUT_NAME,
+                metadata_file.MetadataFilenames.METADATA_ONLY_FILE_NAME,
+            }
 
-        with ZipFile(LOCAL_ZIP_FILE_PATH) as zip:
-=======
-        with ZipFile(common.OUTPUT_PORTAL_METADATA_ZIP_FILE_PATH) as zip:
-            # Test the content of the generated zip file
-            # There is 1 file:
-            # ├── README.md
-            expected_file_count = 1
-            # The filenames should match the following constants specified for the computed file
-            expected_file = readme_file.OUTPUT_NAME
->>>>>>> b2d26cbd
             files = set(zip.namelist())
             self.assertEqual(len(files), expected_file_count)
             self.assertEqual(files, expected_files)
