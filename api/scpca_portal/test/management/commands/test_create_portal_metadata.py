--- conflicted
+++ resolved
@@ -14,14 +14,10 @@
 # When common.INPUT_BUCKET_NAME is changed, please delete the contents of
 # api/test_data/input before testing to ensure test files are updated correctly.
 
-<<<<<<< HEAD
-ALLOWED_SUBMITTERS = {"scpca"}
 
 README_FILE = readme_file.OUTPUT_NAME
 METADATA_FILE = metadata_file.MetadataFilenames.METADATA_ONLY_FILE_NAME
 
-=======
->>>>>>> 68053c98
 
 class TestCreatePortalMetadata(TransactionTestCase):
     def setUp(self):
