--- conflicted
+++ resolved
@@ -1,10 +1,7 @@
 import csv
 import shutil
-<<<<<<< HEAD
+from io import TextIOWrapper
 from unittest.mock import patch
-=======
-from io import TextIOWrapper
->>>>>>> 651d753c
 from zipfile import ZipFile
 
 from django.test import TransactionTestCase
@@ -83,44 +80,18 @@
             # ├── README.md
             # |── metadata.tsv
             expected_file_count = 2
-<<<<<<< HEAD
-            # The filenames should match the following constants
-            expected_files = {
-                README_FILE,
-                METADATA_FILE,
-            }
+            # Make sure the zip has the exact number of expected files
             files = set(zip_file.namelist())
-            self.assertEqual(len(files), expected_file_count)
-            self.assertEqual(files, expected_files)
-            for expected_file in expected_files:
-                self.assertIn(expected_file, files)
-
-=======
-            # Make sure the zip has the exact number of expected files
-            files = set(zip.namelist())
             self.assertEqual(len(files), expected_file_count)
             self.assertIn(README_FILE, files)
             self.assertIn(METADATA_FILE, files)
->>>>>>> 651d753c
             # README.md
             expected_text = (
                 "This download includes associated metadata for samples from all projects"
             )
-<<<<<<< HEAD
             self.assertProjectReadmeContains(expected_text, zip_file)
-
             # metadata.tsv
-            tsv = zip_file.read(METADATA_FILE).decode("utf-8").splitlines()
-            rows = list(csv.DictReader(tsv, delimiter=common.TAB))
-            # The header keys should match the common sort order list (excludes '*')
-            expected_keys = list(filter(lambda k: k != "*", common.METADATA_COLUMN_SORT_ORDER))
-            expected_row_count = 8  # 8 records (excludes the header)
-            self.assertEqual(list(rows[0].keys()), expected_keys)
-            self.assertEqual(len(rows), expected_row_count)
-=======
-            self.assertProjectReadmeContains(expected_text, zip)
-            # metadata.tsv
-            with zip.open(METADATA_FILE) as metadata_file:
+            with zip_file.open(METADATA_FILE) as metadata_file:
                 csv_reader = csv.DictReader(
                     TextIOWrapper(metadata_file, "utf-8"),
                     delimiter=common.TAB,
@@ -139,5 +110,4 @@
                 output_libraries = set(
                     [row[common.LIBRARY_ID_KEY] for row in rows if common.LIBRARY_ID_KEY in row]
                 )
-                self.assertEquals(output_libraries, expected_libraries)
->>>>>>> 651d753c
+                self.assertEquals(output_libraries, expected_libraries)