--- conflicted
+++ resolved
@@ -48,42 +48,6 @@
         self.assertEqual(Project.objects.all().count(), PROJECTS_COUNT)
         self.assertEqual(Sample.objects.all().count(), SAMPLES_COUNT)
         self.assertEqual(Library.objects.all().count(), LIBRARIES_COUNT)
-
-<<<<<<< HEAD
-    def test_zip_file(self):
-        # Test the content of the generated zip file here
-        # There is 2 files:
-=======
-    def test_create_portal_metadata(self):
-        self.load_test_data()
-        self.processor.create_portal_metadata(clean_up_output_data=False)
-
-        # Test the content of the generated zip file
-        # There is 1 file:
->>>>>>> 9a2728c2
-        # ├── README.md
-        # |── metadata.tsv
-        expected_file_count = 2
-        # The filenames should match the following constants specified for the computed file
-        expected_files = {
-            readme_file.OUTPUT_NAME,
-            metadata_file.MetadataFilenames.METADATA_ONLY_FILE_NAME,
-        }
-
-        with ZipFile(LOCAL_ZIP_FILE_PATH) as zip:
-            files = set(zip.namelist())
-            self.assertEqual(len(files), expected_file_count)
-            self.assertEqual(files, expected_files)
-            for expected_file in expected_files:
-                self.assertIn(expected_file, files)
-
-<<<<<<< HEAD
-    def test_readme_file(self):
-        # Test the content of README.md here
-        expected_text = "The metadata included in this download contains"
-
-        with ZipFile(LOCAL_ZIP_FILE_PATH) as zip:
-            self.assertProjectReadmeContains(expected_text, zip)
 
     def test_metadata_file(self):
         # Test the content of metadata.tsv here
@@ -160,13 +124,29 @@
     def test_create_portal_metadata(self):
         self.load_test_data()
         self.processor.create_portal_metadata(clean_up_output_data=False)
-        self.test_zip_file()
-        self.test_readme_file()
-        self.test_metadata_file()
-=======
+
+        # Test the content of the generated zip file
+        # There is 2 files:
+        # ├── README.md
+        # |── metadata.tsv
+        expected_file_count = 2
+        # The filenames should match the following constants specified for the computed file
+        expected_files = {
+            readme_file.OUTPUT_NAME,
+            metadata_file.MetadataFilenames.METADATA_ONLY_FILE_NAME,
+        }
+
+        with ZipFile(LOCAL_ZIP_FILE_PATH) as zip:
+            files = set(zip.namelist())
+            self.assertEqual(len(files), expected_file_count)
+            self.assertEqual(files, expected_files)
+            for expected_file in expected_files:
+                self.assertIn(expected_file, files)
+
         # Test the content of README.md
         expected_text = "This download includes associated metadata for samples from all projects"
 
-        with ZipFile(common.OUTPUT_PORTAL_METADATA_ZIP_FILE_PATH) as zip:
+        with ZipFile(LOCAL_ZIP_FILE_PATH) as zip:
             self.assertProjectReadmeContains(expected_text, zip)
->>>>>>> 9a2728c2
+
+        self.test_metadata_file()