import csv
import shutil
from io import TextIOWrapper
from unittest.mock import patch
from zipfile import ZipFile

from django.conf import settings
from django.test import TransactionTestCase

from scpca_portal import common, metadata_file, readme_file
from scpca_portal.management.commands import create_portal_metadata, load_data
from scpca_portal.models import ComputedFile, Library, Project, Sample

# NOTE: Test data bucket is defined in `scpca_porta/common.py`.
# When common.INPUT_BUCKET_NAME is changed, please delete the contents of
# api/test_data/input before testing to ensure test files are updated correctly.


README_FILE = readme_file.OUTPUT_NAME
METADATA_FILE = metadata_file.MetadataFilenames.METADATA_ONLY_FILE_NAME


class TestCreatePortalMetadata(TransactionTestCase):
    def setUp(self):
        self.processor = create_portal_metadata.Command()
        self.loader = load_data.Command()

    @classmethod
    def tearDownClass(cls):
        super().tearDownClass()
        shutil.rmtree(common.OUTPUT_DATA_PATH, ignore_errors=True)

    def load_test_data(self):
        # Expected object counts
        PROJECTS_COUNT = 3
        SAMPLES_COUNT = 9
        LIBRARIES_COUNT = 7

        self.loader.load_data(
<<<<<<< HEAD
            allowed_submitters=ALLOWED_SUBMITTERS,
=======
            input_bucket_name=settings.AWS_S3_INPUT_BUCKET_NAME,
>>>>>>> e0cf99f8
            clean_up_input_data=False,
            clean_up_output_data=False,
            max_workers=4,
            reload_all=False,
            reload_existing=False,
            scpca_project_id="",
            update_s3=False,
            submitter_whitelist="scpca",
        )

        self.assertEqual(Project.objects.all().count(), PROJECTS_COUNT)
        self.assertEqual(Sample.objects.all().count(), SAMPLES_COUNT)
        self.assertEqual(Library.objects.all().count(), LIBRARIES_COUNT)

    # TODO: After PR #839 is merged into dev, add readme file format testing
    def assertProjectReadmeContains(self, text, zip_file):
        self.assertIn(text, zip_file.read(README_FILE).decode("utf-8"))

    @patch("scpca_portal.management.commands.create_portal_metadata.s3.upload_output_file")
    def test_create_portal_metadata(self, mock_upload_output_file):
        # Set up the database for test
        self.load_test_data()
        # Create the portal metadata computed_file
        computed_file = self.processor.create_portal_metadata(
            clean_up_output_data=False, update_s3=True
        )

        # Test computed_file
        if computed_file:
            expected_size = 8469
            self.assertEqual(computed_file.size_in_bytes, expected_size)
            mock_upload_output_file.assert_called_once_with(computed_file.s3_key)
        else:
            self.fail("No computed file")

        # Test the content of the generated zip file
        zip_file_path = ComputedFile.get_local_file_path(
            common.GENERATED_PORTAL_METADATA_DOWNLOAD_CONFIG
        )
        with ZipFile(zip_file_path) as zip_file:
            # There are 2 file:
            # ├── README.md
            # |── metadata.tsv
            expected_file_count = 2
            # Make sure the zip has the exact number of expected files
            files = set(zip_file.namelist())
            self.assertEqual(len(files), expected_file_count)
            self.assertIn(README_FILE, files)
            self.assertIn(METADATA_FILE, files)
            # README.md
            expected_text = (
                "This download includes associated metadata for samples from all projects"
            )
            self.assertProjectReadmeContains(expected_text, zip_file)
            # metadata.tsv
            with zip_file.open(METADATA_FILE) as metadata_file:
                csv_reader = csv.DictReader(
                    TextIOWrapper(metadata_file, "utf-8"),
                    delimiter=common.TAB,
                )
                rows = list(csv_reader)
                column_headers = list(rows[0].keys())
                # Make sure the number of rows matches the expected count (excludes the header)
                expected_row_count = 8  # 8 records - 1 header
                self.assertEqual(len(rows), expected_row_count)
                # Make sure the header keys match the common sort order list (excludes '*')
                expected_keys = set(common.METADATA_COLUMN_SORT_ORDER) - set(["*"])
                output_keys = set(column_headers)
                self.assertEqual(output_keys, expected_keys)
                # Make sure all library Ids are present
                expected_libraries = set(Library.objects.all().values_list("scpca_id", flat=True))
                output_libraries = set(
                    [row[common.LIBRARY_ID_KEY] for row in rows if common.LIBRARY_ID_KEY in row]
                )
                self.assertEquals(output_libraries, expected_libraries)<|MERGE_RESOLUTION|>--- conflicted
+++ resolved
@@ -37,11 +37,7 @@
         LIBRARIES_COUNT = 7
 
         self.loader.load_data(
-<<<<<<< HEAD
-            allowed_submitters=ALLOWED_SUBMITTERS,
-=======
             input_bucket_name=settings.AWS_S3_INPUT_BUCKET_NAME,
->>>>>>> e0cf99f8
             clean_up_input_data=False,
             clean_up_output_data=False,
             max_workers=4,
