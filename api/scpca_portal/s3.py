--- conflicted
+++ resolved
@@ -15,7 +15,7 @@
 logger = get_and_configure_logger(__name__)
 aws_s3 = boto3.client("s3", config=Config(signature_version="s3v4"))
 
-TEST_INPUT_BUCKET_NAME = "scpca-portal-public-test-inputs/2024-04-19/"
+TEST_INPUT_BUCKET_NAME = "scpca-portal-public-test-inputs/2024-07-19/"
 INPUT_BUCKET_NAME = TEST_INPUT_BUCKET_NAME if settings.TEST else "scpca-portal-inputs"
 
 
@@ -99,13 +99,7 @@
     return file_paths
 
 
-<<<<<<< HEAD
-def download_input_files(file_paths: List[Path]):
-=======
-def download_input_files(
-    file_paths: List[Path], *, bucket_name: str = common.INPUT_BUCKET_NAME
-) -> bool:
->>>>>>> 02fbcdb4
+def download_input_files(file_paths: List[Path]) -> bool:
     """Download all passed data file paths which have not previously been downloaded.'"""
     command_parts = ["aws", "s3", "sync", f"s3://{INPUT_BUCKET_NAME}", common.INPUT_DATA_PATH]
 
@@ -129,11 +123,7 @@
     return True
 
 
-<<<<<<< HEAD
-def download_input_metadata():
-=======
-def download_input_metadata(*, bucket_name: str = common.INPUT_BUCKET_NAME) -> bool:
->>>>>>> 02fbcdb4
+def download_input_metadata() -> bool:
     """Download all metadata files to the local file system."""
     command_parts = ["aws", "s3", "sync", f"s3://{INPUT_BUCKET_NAME}", common.INPUT_DATA_PATH]
 
