--- conflicted
+++ resolved
@@ -158,10 +158,6 @@
     """
     Checks to see if the passed bucket and key correspond to an empty file.
     """
-<<<<<<< HEAD
-    # head-object command doesn't support prefixes, it will search entire bucket for key
-=======
->>>>>>> 7be15720
     command_parts = ["aws", "s3api", "head-object"]
 
     if "/" in bucket:
