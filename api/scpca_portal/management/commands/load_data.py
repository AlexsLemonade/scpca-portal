import logging
import shutil
from argparse import BooleanOptionalAction
from concurrent.futures import ThreadPoolExecutor
from functools import partial
from pathlib import Path
from threading import Lock
from typing import Any, Dict, Set

from django.conf import settings
from django.core.management.base import BaseCommand
from django.db import connection
from django.template.defaultfilters import pluralize

from scpca_portal import common, metadata_file, s3
from scpca_portal.models import Contact, ExternalAccession, Project, Publication
from scpca_portal.models.computed_file import ComputedFile

logger = logging.getLogger()
logger.setLevel(logging.INFO)
logger.addHandler(logging.StreamHandler())


class Command(BaseCommand):
    help = """Populates the database with data.

    The data should be contained in an S3 bucket called scpca-portal-inputs.

    The directory structure for this bucket should follow this pattern:
        /project_metadata.csv
        /SCPCP000001/libraries_metadata.csv
        /SCPCP000001/samples_metadata.csv
        /SCPCP000001/SCPCS000109/SCPCL000126_filtered.rds
        /SCPCP000001/SCPCS000109/SCPCL000126_metadata.json
        /SCPCP000001/SCPCS000109/SCPCL000126_processed.rds
        /SCPCP000001/SCPCS000109/SCPCL000126_qc.html
        /SCPCP000001/SCPCS000109/SCPCL000126_unfiltered.rds
        /SCPCP000001/SCPCS000109/SCPCL000127_filtered.rds
        /SCPCP000001/SCPCS000109/SCPCL000127_metadata.json
        /SCPCP000001/SCPCS000109/SCPCL000127_processed.rds
        /SCPCP000001/SCPCS000109/SCPCL000127_qc.html
        /SCPCP000001/SCPCS000109/SCPCL000127_unfiltered.rds

    The files will be zipped up and stats will be calculated for them.

    If run locally the zipped ComputedFiles will be copied to the
    "scpca-local-data" bucket.

    If run in the cloud the zipped ComputedFiles files will be copied
    to a stack-specific S3 bucket."""

    def add_arguments(self, parser):
        parser.add_argument(
            "--input-bucket-name", type=str, default=settings.AWS_S3_INPUT_BUCKET_NAME
        )
        parser.add_argument(
            "--clean-up-input-data",
            action=BooleanOptionalAction,
            type=bool,
            default=settings.PRODUCTION,
        )
        parser.add_argument(
            "--clean-up-output-data",
            action=BooleanOptionalAction,
            type=bool,
            default=settings.PRODUCTION,
        )
        parser.add_argument("--max-workers", type=int, default=10)
        parser.add_argument("--reload-existing", action="store_true", default=False)
        parser.add_argument("--scpca-project-id", type=str)
        parser.add_argument(
            "--update-s3", action=BooleanOptionalAction, type=bool, default=settings.UPDATE_S3_DATA
        )
        parser.add_argument(
            "--submitter-whitelist",
            type=self.comma_separated_set,
            default=common.SUBMITTER_WHITELIST,
        )

    def handle(self, *args, **kwargs):
        self.load_data(**kwargs)

<<<<<<< HEAD
    @staticmethod
    def project_has_s3_files(project_id: str) -> bool:
        return any(
            True
            for project_path in common.INPUT_DATA_PATH.iterdir()
            if project_path.name == project_id and project_path.is_dir()
            for nested_path in project_path.iterdir()
            if nested_path.is_dir()
        )

    @staticmethod
    def clean_up_input_data(project):
        shutil.rmtree(common.INPUT_DATA_PATH / project.scpca_id, ignore_errors=True)

    @staticmethod
    def clean_up_output_data():
=======
    def comma_separated_set(self, raw_str: str) -> Set[str]:
        return set(raw_str.split(","))

    def can_process_project(
        self, project_metadata: Dict[str, Any], submitter_whitelist: Set[str]
    ) -> bool:
        """
        Validates that a project can be processed by assessing that:
        - Input files exist for the project
        - The project's pi is on the whitelist of acceptable submitters
        """
        project_path = common.INPUT_DATA_PATH / project_metadata["scpca_project_id"]
        if project_path not in common.INPUT_DATA_PATH.iterdir():
            logger.warning(
                f"Metadata found for {project_metadata['scpca_project_id']},"
                "but no s3 folder of that name exists."
            )
            return False

        if project_metadata["pi_name"] not in submitter_whitelist:
            logger.warning("Project submitter is not in the white list.")
            return False

        return True

    def purge_project(
        self,
        project: Project,
        *,
        reload_existing: bool = False,
        update_s3: bool = False,
    ) -> bool:
        """
        Purges existing projects from the db so that they can be re-added when they are processed.
        S3 is updated accordingly. Returns boolean as success status.
        """
        # Projects can only be intentionally purged.
        # If the reload_existing flag is not set, then the project should not be procssed.
        if not reload_existing:
            logger.info(f"'{project}' already exists. Use --reload-existing to re-import.")
            return False

        # Purge existing projects so they can be re-added.
        logger.info(f"Purging '{project}")
        project.purge(delete_from_s3=update_s3)
        return True

    def create_computed_file(self, future, *, update_s3: bool, clean_up_output_data: bool) -> None:
        """
        Saves computed file returned from future to the db.
        Uploads file to s3 and cleans up output data depending on passed options.
        """
        if computed_file := future.result():

            # Only upload and clean up projects and the last sample if multiplexed
            if computed_file.project or computed_file.sample.is_last_multiplexed_sample:
                if update_s3:
                    s3.upload_output_file(computed_file.s3_key, computed_file.s3_bucket)
                if clean_up_output_data:
                    computed_file.clean_up_local_computed_file()
            computed_file.save()

        # Close DB connection for each thread.
        connection.close()

    @staticmethod
    def clean_up_input_data(project) -> None:
        shutil.rmtree(common.INPUT_DATA_PATH / project.scpca_id, ignore_errors=True)

    @staticmethod
    def clean_up_output_data() -> None:
>>>>>>> 73c31929
        for path in Path(common.OUTPUT_DATA_PATH).glob("*"):
            path.unlink(missing_ok=True)

    def load_data(
        self,
        input_bucket_name: str,
        clean_up_input_data: bool,
        clean_up_output_data: bool,
        max_workers: int,
        reload_existing: bool,
        scpca_project_id: str,
        update_s3: bool,
        submitter_whitelist: Set[str],
        **kwargs,
    ) -> None:
        """Loads data from S3. Creates projects and loads data for them."""
        # Prepare data input directory.
        common.INPUT_DATA_PATH.mkdir(exist_ok=True, parents=True)

        # Prepare data output directory.
        shutil.rmtree(common.OUTPUT_DATA_PATH, ignore_errors=True)
        common.OUTPUT_DATA_PATH.mkdir(exist_ok=True, parents=True)

<<<<<<< HEAD
        allowed_submitters = allowed_submitters or ALLOWED_SUBMITTERS
        project_id = kwargs.get("scpca_project_id")

        s3.download_input_metadata()

        project_list = metadata_file.load_projects_metadata(
            Project.get_input_project_metadata_file_path()
=======
        s3.download_input_metadata(input_bucket_name)

        projects_metadata = metadata_file.load_projects_metadata(
            Project.get_input_project_metadata_file_path(), scpca_project_id
>>>>>>> 73c31929
        )
        for project_metadata in projects_metadata:
            if not self.can_process_project(project_metadata, submitter_whitelist):
                continue

<<<<<<< HEAD
            if not self.project_has_s3_files(scpca_project_id):
                logger.warning(
                    f"Metadata found for '{scpca_project_id}' but no s3 folder of that name exists."
                )
                return

            if project_data["pi_name"] not in allowed_submitters:
                logger.warning("Project submitter is not the white list.")
                continue

            if project := Project.objects.filter(scpca_id=scpca_project_id).first():
                # Purge existing projects so they can be re-added.
                if kwargs["reload_all"] or kwargs["reload_existing"]:
                    logger.info(f"Purging '{project}")
                    project.purge(delete_from_s3=kwargs["update_s3"])
                # Only import new projects.
                # If old ones are desired they should be purged and re-added.
                else:
                    logger.info(f"'{project}' already exists. Use --reload-existing to re-import.")
=======
            # If project exists and cannot be purged, then throw a warning
            project_id = project_metadata["scpca_project_id"]
            if project := Project.objects.filter(scpca_id=project_id).first():
                # If there's a problem purging an existing project, then don't process it
                if not self.purge_project(
                    project, reload_existing=reload_existing, update_s3=update_s3
                ):
>>>>>>> 73c31929
                    continue

            logger.info(f"Importing Project {project_metadata['scpca_project_id']} data")
            project = Project.get_from_dict(project_metadata)
            project.s3_input_bucket = input_bucket_name
            project.save()

            Contact.bulk_create_from_project_data(project_metadata, project)
            ExternalAccession.bulk_create_from_project_data(project_metadata, project)
            Publication.bulk_create_from_project_data(project_metadata, project)

            project.load_metadata()
            if samples_count := project.samples.count():
                logger.info(
                    f"Created {samples_count} sample{pluralize(samples_count)} for '{project}'"
                )

            # Prep callback function
            on_get_file = partial(
                self.create_computed_file,
                update_s3=update_s3,
                clean_up_output_data=clean_up_output_data,
            )

            # Prepare a threading.Lock for each sample, with the chief purpose being to protect
            # multiplexed samples that share a zip file.
            locks = {}
            with ThreadPoolExecutor(max_workers=max_workers) as tasks:
                # Generated project computed files
                for config in common.GENERATED_PROJECT_DOWNLOAD_CONFIGURATIONS:
                    tasks.submit(
                        ComputedFile.get_project_file,
                        project,
                        config,
                        project.get_download_config_file_output_name(config),
                    ).add_done_callback(on_get_file)

                # Generated sample computed files
                for sample in project.samples.all():
                    for config in common.GENERATED_SAMPLE_DOWNLOAD_CONFIGURATIONS:
                        sample_lock = locks.setdefault(sample.get_config_identifier(config), Lock())
                        tasks.submit(
                            ComputedFile.get_sample_file,
                            sample,
                            config,
                            sample.get_download_config_file_output_name(config),
                            sample_lock,
                        ).add_done_callback(on_get_file)

            project.update_downloadable_sample_count()

            if clean_up_input_data:
                logger.info(f"Cleaning up '{project}' input data")
                self.clean_up_input_data(project)

            if clean_up_output_data:
                logger.info("Cleaning up output directory")
                self.clean_up_output_data()<|MERGE_RESOLUTION|>--- conflicted
+++ resolved
@@ -80,24 +80,6 @@
     def handle(self, *args, **kwargs):
         self.load_data(**kwargs)
 
-<<<<<<< HEAD
-    @staticmethod
-    def project_has_s3_files(project_id: str) -> bool:
-        return any(
-            True
-            for project_path in common.INPUT_DATA_PATH.iterdir()
-            if project_path.name == project_id and project_path.is_dir()
-            for nested_path in project_path.iterdir()
-            if nested_path.is_dir()
-        )
-
-    @staticmethod
-    def clean_up_input_data(project):
-        shutil.rmtree(common.INPUT_DATA_PATH / project.scpca_id, ignore_errors=True)
-
-    @staticmethod
-    def clean_up_output_data():
-=======
     def comma_separated_set(self, raw_str: str) -> Set[str]:
         return set(raw_str.split(","))
 
@@ -169,7 +151,6 @@
 
     @staticmethod
     def clean_up_output_data() -> None:
->>>>>>> 73c31929
         for path in Path(common.OUTPUT_DATA_PATH).glob("*"):
             path.unlink(missing_ok=True)
 
@@ -193,46 +174,15 @@
         shutil.rmtree(common.OUTPUT_DATA_PATH, ignore_errors=True)
         common.OUTPUT_DATA_PATH.mkdir(exist_ok=True, parents=True)
 
-<<<<<<< HEAD
-        allowed_submitters = allowed_submitters or ALLOWED_SUBMITTERS
-        project_id = kwargs.get("scpca_project_id")
-
-        s3.download_input_metadata()
-
-        project_list = metadata_file.load_projects_metadata(
-            Project.get_input_project_metadata_file_path()
-=======
         s3.download_input_metadata(input_bucket_name)
 
         projects_metadata = metadata_file.load_projects_metadata(
             Project.get_input_project_metadata_file_path(), scpca_project_id
->>>>>>> 73c31929
         )
         for project_metadata in projects_metadata:
             if not self.can_process_project(project_metadata, submitter_whitelist):
                 continue
 
-<<<<<<< HEAD
-            if not self.project_has_s3_files(scpca_project_id):
-                logger.warning(
-                    f"Metadata found for '{scpca_project_id}' but no s3 folder of that name exists."
-                )
-                return
-
-            if project_data["pi_name"] not in allowed_submitters:
-                logger.warning("Project submitter is not the white list.")
-                continue
-
-            if project := Project.objects.filter(scpca_id=scpca_project_id).first():
-                # Purge existing projects so they can be re-added.
-                if kwargs["reload_all"] or kwargs["reload_existing"]:
-                    logger.info(f"Purging '{project}")
-                    project.purge(delete_from_s3=kwargs["update_s3"])
-                # Only import new projects.
-                # If old ones are desired they should be purged and re-added.
-                else:
-                    logger.info(f"'{project}' already exists. Use --reload-existing to re-import.")
-=======
             # If project exists and cannot be purged, then throw a warning
             project_id = project_metadata["scpca_project_id"]
             if project := Project.objects.filter(scpca_id=project_id).first():
@@ -240,7 +190,6 @@
                 if not self.purge_project(
                     project, reload_existing=reload_existing, update_s3=update_s3
                 ):
->>>>>>> 73c31929
                     continue
 
             logger.info(f"Importing Project {project_metadata['scpca_project_id']} data")
