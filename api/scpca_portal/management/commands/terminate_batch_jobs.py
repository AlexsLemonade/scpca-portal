import logging
from argparse import BooleanOptionalAction

from django.core.management.base import BaseCommand

from scpca_portal.models import Job

logger = logging.getLogger()
logger.setLevel(logging.INFO)
logger.addHandler(logging.StreamHandler())


class Command(BaseCommand):
<<<<<<< HEAD
    help = """Terminates all submitted, incomplete jobs on AWS Batch,
    and creates new retry jobs if the retry flag is passed.
=======
    help = """Terminates all submitted, incomplete jobs on AWS Batch.
    By default, creates new retry jobs unless the --retry flag is set to False.
>>>>>>> f1402078
    """

    def add_arguments(self, parser):
        parser.add_argument("--reason", type=str, default="Terminated submitted jobs")
        parser.add_argument("--retry", action=BooleanOptionalAction, type=bool, default=False)

    def handle(self, *args, **kwargs):
        self.terminate_batch_jobs(**kwargs)

    def terminate_batch_jobs(self, reason, retry: bool = False, **kwargs):
        logger.info("Terminating jobs on AWS Batch...")
        terminated_jobs = Job.terminate_submitted(reason)

        if terminated_jobs:
            logger.info("Successfully terminated jobs on AWS Batch!")
        else:
            logger.info("No jobs were terminated on AWS Batch.")

        if retry:
            logger.info("Creating new retry jobs...")
            retry_jobs = Job.create_retry_jobs(terminated_jobs)

            if retry_jobs:
                logger.info("Successfully created new retry jobs.")
            else:
                logger.info("No retry jobs were created.")<|MERGE_RESOLUTION|>--- conflicted
+++ resolved
@@ -11,13 +11,8 @@
 
 
 class Command(BaseCommand):
-<<<<<<< HEAD
     help = """Terminates all submitted, incomplete jobs on AWS Batch,
     and creates new retry jobs if the retry flag is passed.
-=======
-    help = """Terminates all submitted, incomplete jobs on AWS Batch.
-    By default, creates new retry jobs unless the --retry flag is set to False.
->>>>>>> f1402078
     """
 
     def add_arguments(self, parser):
