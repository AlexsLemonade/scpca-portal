import logging
from argparse import BooleanOptionalAction

from django.conf import settings
from django.core.management.base import BaseCommand

from scpca_portal import common
from scpca_portal.models import ComputedFile, Project

logger = logging.getLogger()
logger.setLevel(logging.INFO)
logger.addHandler(logging.StreamHandler())

DOWNLOAD_CONFIG = [
    config for config in common.GENERATED_PROJECT_DOWNLOAD_CONFIGURATIONS if config["metadata_only"]
]


class Command(BaseCommand):
    help = """Creates a computed file and zip for portal-wide metadata,
     saves the instance to the databse, and
     uploads the zip file to S3 bucket.
    """

    @staticmethod
    def clean_up_output_data():
        """Cleans up the output data files after processing the computed file"""
        logger.info("Cleaning up output data")
        # This static method may not be required using buffers

    def add_arguments(self, parser):
        parser.add_argument(
            "--clean-up-output-data", action=BooleanOptionalAction, default=settings.PRODUCTION
        )

    def handle(self, *args, **kwargs):
        self.create_portal_metadata(**kwargs)

    def create_portal_metadata(self, **kwargs):
        logger.info("Creating the portal-wide metadata computed file")
<<<<<<< HEAD
        ComputedFile.get_portal_metadata_file(Project.objects.all(), DOWNLOAD_CONFIG)
=======
        ComputedFile.get_portal_metadata_file(
            Project.objects.all(), common.GENERATED_PORTAL_METADATA_DOWNLOAD_CONFIG[0]
        )
>>>>>>> 9474b776

        if kwargs["clean_up_output_data"]:
            self.clean_up_output_data()<|MERGE_RESOLUTION|>--- conflicted
+++ resolved
@@ -10,10 +10,6 @@
 logger = logging.getLogger()
 logger.setLevel(logging.INFO)
 logger.addHandler(logging.StreamHandler())
-
-DOWNLOAD_CONFIG = [
-    config for config in common.GENERATED_PROJECT_DOWNLOAD_CONFIGURATIONS if config["metadata_only"]
-]
 
 
 class Command(BaseCommand):
@@ -38,13 +34,11 @@
 
     def create_portal_metadata(self, **kwargs):
         logger.info("Creating the portal-wide metadata computed file")
-<<<<<<< HEAD
-        ComputedFile.get_portal_metadata_file(Project.objects.all(), DOWNLOAD_CONFIG)
-=======
-        ComputedFile.get_portal_metadata_file(
+        # TODO: Remove the noqa comment to supress Flake8 (unused variable warning)
+        # when implementing https://github.com/AlexsLemonade/scpca-portal/issues/813
+        computed_file = ComputedFile.get_portal_metadata_file(  # noqa: F841
             Project.objects.all(), common.GENERATED_PORTAL_METADATA_DOWNLOAD_CONFIG[0]
         )
->>>>>>> 9474b776
 
         if kwargs["clean_up_output_data"]:
             self.clean_up_output_data()