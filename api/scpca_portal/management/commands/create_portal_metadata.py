--- conflicted
+++ resolved
@@ -31,11 +31,8 @@
         upload_s3 = kwargs.get("clean_up_output_data", False)
 
         logger.info("Creating the portal-wide metadata computed file")
-<<<<<<< HEAD
-        # TODO: Once the following PR is merged, the computed file will be saved correctly
-        # (*currently it's not saved) https://github.com/AlexsLemonade/scpca-portal/pull/806
         computed_file = ComputedFile.get_portal_metadata_file(
-            Project.objects.all(), common.GENERATED_PORTAL_METADATA_DOWNLOAD_CONFIG[0]
+            Project.objects.all(), common.GENERATED_PORTAL_METADATA_DOWNLOAD_CONFIG
         )
 
         if computed_file:
@@ -49,13 +46,5 @@
             if clean_up_output_data:
                 logger.info("Cleaning up output directory")
                 computed_file.clean_up_local_computed_file()
-=======
-        computed_file = ComputedFile.get_portal_metadata_file(
-            Project.objects.all(), common.GENERATED_PORTAL_METADATA_DOWNLOAD_CONFIG
-        )
-
-        if kwargs["clean_up_output_data"]:
-            self.clean_up_output_data()
->>>>>>> 4aeb76e8
 
         return computed_file