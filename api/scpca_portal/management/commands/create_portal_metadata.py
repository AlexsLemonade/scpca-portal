--- conflicted
+++ resolved
@@ -3,20 +3,11 @@
 from django.conf import settings
 from django.core.management.base import BaseCommand
 
-<<<<<<< HEAD
 from scpca_portal import common, s3
-from scpca_portal.models import ComputedFile, Project
-
-# Check for the existing logging handler
-if not (logger := logging.getLogger()).hasHandlers():
-    logger.setLevel(logging.INFO)
-=======
-from scpca_portal import common
 from scpca_portal.config.logging import get_and_configure_logger
 from scpca_portal.models import ComputedFile, Project
 
 logger = get_and_configure_logger(__name__)
->>>>>>> 651d753c
 
 
 class Command(BaseCommand):
