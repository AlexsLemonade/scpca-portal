from pathlib import Path
from threading import Lock
from typing import Dict
from zipfile import ZipFile

from django.conf import settings
from django.db import models

from typing_extensions import Self

from scpca_portal import common, metadata_file, readme_file, s3, utils
from scpca_portal.config.logging import get_and_configure_logger
from scpca_portal.models.base import CommonDataAttributes, TimestampedModel
from scpca_portal.models.library import Library

logger = get_and_configure_logger(__name__)


class ComputedFile(CommonDataAttributes, TimestampedModel):
    class Meta:
        db_table = "computed_files"
        get_latest_by = "updated_at"
        ordering = ["updated_at", "id"]

    class OutputFileModalities:
        SINGLE_CELL = "SINGLE_CELL"
        SPATIAL = "SPATIAL"

        CHOICES = (
            (SINGLE_CELL, "Single Cell"),
            (SPATIAL, "Spatial"),
        )

    class OutputFileFormats:
        ANN_DATA = "ANN_DATA"
        SINGLE_CELL_EXPERIMENT = "SINGLE_CELL_EXPERIMENT"

        CHOICES = (
            (ANN_DATA, "AnnData"),
            (SINGLE_CELL_EXPERIMENT, "Single cell experiment"),
        )

    format = models.TextField(choices=OutputFileFormats.CHOICES, null=True)
    includes_merged = models.BooleanField(default=False)
    modality = models.TextField(choices=OutputFileModalities.CHOICES, null=True)
    metadata_only = models.BooleanField(default=False)
    s3_bucket = models.TextField()
    s3_key = models.TextField()
    size_in_bytes = models.BigIntegerField()
    workflow_version = models.TextField()
    includes_celltype_report = models.BooleanField(default=False)

    project = models.ForeignKey(
        "Project", null=True, on_delete=models.CASCADE, related_name="project_computed_files"
    )
    sample = models.ForeignKey(
        "Sample", null=True, on_delete=models.CASCADE, related_name="sample_computed_files"
    )

    def __str__(self):
        return (
            f"'{self.project or self.sample}' "
            f"{dict(self.OutputFileModalities.CHOICES).get(self.modality, 'No Modality')} "
            f"{dict(self.OutputFileFormats.CHOICES).get(self.format, 'No Format')} "
            f"computed file ({self.size_in_bytes}B)"
        )

    @staticmethod
    def get_local_project_metadata_path(project, download_config: Dict) -> Path:
        file_name_parts = [project.scpca_id]
        if not download_config["metadata_only"]:
            file_name_parts.extend([download_config["modality"], download_config["format"]])
            if project.has_multiplexed_data and not download_config["excludes_multiplexed"]:
                file_name_parts.append("MULTIPLEXED")
        file_name_parts.append("METADATA.tsv")

        return common.OUTPUT_DATA_PATH / "_".join(file_name_parts)

    @staticmethod
    def get_local_sample_metadata_path(sample, download_config: Dict) -> Path:
        file_name_parts = sample.multiplexed_ids
        file_name_parts.extend(
            [download_config["modality"], download_config["format"], "METADATA.tsv"]
        )
        return common.OUTPUT_DATA_PATH / "_".join(file_name_parts)

    @classmethod
    def get_project_file(cls, project, download_config: Dict, computed_file_name: str) -> Self:
        """
        Queries for a project's libraries according to the given download options configuration,
        writes the queried libraries to a libraries metadata file,
        computes a zip archive with library data, metadata and readme files, and
        creates a ComputedFile object which it then saves to the db.
        """
        libraries = Library.get_project_libraries_from_download_config(project, download_config)
        # If the query return empty, then an error occurred, and we should abort early
        if not libraries.exists():
            return

        libraries_metadata = [
            lib_md for library in libraries for lib_md in library.get_combined_library_metadata()
        ]

        library_data_file_paths = [
            fp for lib in libraries for fp in lib.get_download_config_file_paths(download_config)
        ]
        project_data_file_paths = project.get_download_config_file_paths(download_config)
<<<<<<< HEAD
        s3.download_input_files(library_data_file_paths + project_data_file_paths)
=======
        s3.download_input_files(
            library_data_file_paths + project_data_file_paths, project.s3_input_bucket
        )
>>>>>>> 73c31929

        zip_file_path = common.OUTPUT_DATA_PATH / computed_file_name
        with ZipFile(zip_file_path, "w") as zip_file:
            # Readme file
            zip_file.writestr(
                readme_file.OUTPUT_NAME,
                readme_file.get_file_contents(download_config, project),
            )

            # Metadata file
            zip_file.writestr(
                metadata_file.get_file_name(download_config),
                metadata_file.get_file_contents(libraries_metadata),
            )

            if not download_config.get("metadata_only", False):
                for file_path in library_data_file_paths:
                    zip_file.write(
                        Library.get_local_file_path(file_path),
                        Library.get_zip_file_path(file_path, download_config),
                    )
                for file_path in project_data_file_paths:
                    zip_file.write(
                        Library.get_local_file_path(file_path),
                        Library.get_zip_file_path(file_path, download_config),
                    )
                if download_config["modality"] == "SPATIAL":
                    for library in libraries:
                        file_path = Path(
                            "/".join(
                                [
                                    project.scpca_id,
                                    library.samples.first().scpca_id,
                                    f"{library.scpca_id}_spatial",
                                    f"{library.scpca_id}_metadata.json",
                                ]
                            )
                        )
                        zip_file.write(
                            Library.get_local_file_path(file_path),
                            file_path.relative_to(f"{project.scpca_id}/"),
                        )

        computed_file = cls(
            has_bulk_rna_seq=(
                download_config["modality"] == Library.Modalities.SINGLE_CELL
                and project.has_bulk_rna_seq
            ),
            has_cite_seq_data=project.has_cite_seq_data,
            has_multiplexed_data=libraries.filter(is_multiplexed=True).exists(),
            format=download_config.get("format"),
            includes_celltype_report=project.samples.filter(is_cell_line=False).exists(),
            includes_merged=download_config.get("includes_merged"),
            modality=download_config.get("modality"),
            metadata_only=download_config.get("metadata_only"),
            project=project,
            s3_bucket=settings.AWS_S3_OUTPUT_BUCKET_NAME,
            s3_key=computed_file_name,
            size_in_bytes=zip_file_path.stat().st_size,
            workflow_version=utils.join_workflow_versions(
                library.workflow_version for library in libraries
            ),
        )

        return computed_file

    @classmethod
    def get_sample_file(
        cls, sample, download_config: Dict, computed_file_name: str, lock: Lock
    ) -> Self:
        """
        Queries for a sample's libraries according to the given download options configuration,
        writes the queried libraries to a libraries metadata file,
        computes a zip archive with library data, metadata and readme files, and
        creates a ComputedFile object which it then saves to the db.
        """
        libraries = Library.get_sample_libraries_from_download_config(sample, download_config)
        # If the query return empty, then an error occurred, and we should abort early
        if not libraries.exists():
            return

        libraries_metadata = [
            lib_md for library in libraries for lib_md in library.get_combined_library_metadata()
        ]
        library_data_file_paths = [
            fp for lib in libraries for fp in lib.get_download_config_file_paths(download_config)
        ]
<<<<<<< HEAD
        s3.download_input_files(library_data_file_paths)
=======
        s3.download_input_files(library_data_file_paths, sample.project.s3_input_bucket)
>>>>>>> 73c31929

        zip_file_path = common.OUTPUT_DATA_PATH / computed_file_name
        # This lock is primarily for multiplex. We added it here as a patch to keep things generic.
        with lock:  # It should be removed later for a cleaner solution.
            if not zip_file_path.exists():
                with ZipFile(zip_file_path, "w") as zip_file:
                    # Readme file
                    zip_file.writestr(
                        readme_file.OUTPUT_NAME,
                        readme_file.get_file_contents(download_config, sample.project),
                    )
                    # Metadata file
                    zip_file.writestr(
                        metadata_file.get_file_name(download_config),
                        metadata_file.get_file_contents(libraries_metadata),
                    )

                    for file_path in library_data_file_paths:
                        zip_file.write(
                            Library.get_local_file_path(file_path),
                            Library.get_zip_file_path(file_path, download_config),
                        )

                    if download_config["modality"] == "SPATIAL":
                        for library in libraries:
                            file_path = Path(
                                "/".join(
                                    [
                                        sample.project.scpca_id,
                                        sample.scpca_id,
                                        f"{library.scpca_id}_spatial",
                                        f"{library.scpca_id}_metadata.json",
                                    ]
                                )
                            )
                            zip_file.write(
                                Library.get_local_file_path(file_path),
                                file_path.relative_to(
                                    f"{sample.project.scpca_id}/{sample.scpca_id}/"
                                ),
                            )

        computed_file = cls(
            has_cite_seq_data=sample.has_cite_seq_data,
            has_multiplexed_data=libraries.filter(is_multiplexed=True).exists(),
            format=download_config.get("format"),
            includes_celltype_report=(not sample.is_cell_line),
            modality=download_config.get("modality"),
            s3_bucket=settings.AWS_S3_OUTPUT_BUCKET_NAME,
            s3_key=computed_file_name,
            sample=sample,
            size_in_bytes=zip_file_path.stat().st_size,
            workflow_version=utils.join_workflow_versions(
                library.workflow_version for library in libraries
            ),
        )

        return computed_file

    @property
    def download_url(self) -> str:
        """A temporary URL from which the file can be downloaded."""
        if self.s3_bucket and self.s3_key:
            # Append the download date to the filename on download.
            date = utils.get_today_string()
            key_path = Path(self.s3_key)
            filename = f"{key_path.stem}_{date}{key_path.suffix}"

<<<<<<< HEAD
            return s3.generate_pre_signed_link(self.s3_key, filename)
=======
            return s3.generate_pre_signed_link(filename, self.s3_key, self.s3_bucket)
>>>>>>> 73c31929

    @property
    def is_project_multiplexed_zip(self):
        return (
            self.modality == ComputedFile.OutputFileModalities.SINGLE_CELL
            and self.has_multiplexed_data
        )

    @property
    def is_project_single_cell_zip(self):
        return (
            self.modality == ComputedFile.OutputFileModalities.SINGLE_CELL
            and not self.has_multiplexed_data
        )

    @property
    def is_project_spatial_zip(self):
        return self.modality == ComputedFile.OutputFileModalities.SPATIAL

    @property
    def metadata_file_name(self):
        if self.is_project_multiplexed_zip or self.is_project_single_cell_zip:
            return ComputedFile.MetadataFilenames.SINGLE_CELL_METADATA_FILE_NAME
        if self.is_project_spatial_zip:
            return ComputedFile.MetadataFilenames.SPATIAL_METADATA_FILE_NAME
        return ComputedFile.MetadataFilenames.METADATA_ONLY_FILE_NAME

    @property
    def zip_file_path(self):
        return common.OUTPUT_DATA_PATH / self.s3_key

    def clean_up_local_computed_file(self):
        """Delete local computed file."""
        self.zip_file_path.unlink(missing_ok=True)<|MERGE_RESOLUTION|>--- conflicted
+++ resolved
@@ -105,13 +105,9 @@
             fp for lib in libraries for fp in lib.get_download_config_file_paths(download_config)
         ]
         project_data_file_paths = project.get_download_config_file_paths(download_config)
-<<<<<<< HEAD
-        s3.download_input_files(library_data_file_paths + project_data_file_paths)
-=======
         s3.download_input_files(
             library_data_file_paths + project_data_file_paths, project.s3_input_bucket
         )
->>>>>>> 73c31929
 
         zip_file_path = common.OUTPUT_DATA_PATH / computed_file_name
         with ZipFile(zip_file_path, "w") as zip_file:
@@ -199,11 +195,7 @@
         library_data_file_paths = [
             fp for lib in libraries for fp in lib.get_download_config_file_paths(download_config)
         ]
-<<<<<<< HEAD
-        s3.download_input_files(library_data_file_paths)
-=======
         s3.download_input_files(library_data_file_paths, sample.project.s3_input_bucket)
->>>>>>> 73c31929
 
         zip_file_path = common.OUTPUT_DATA_PATH / computed_file_name
         # This lock is primarily for multiplex. We added it here as a patch to keep things generic.
@@ -272,11 +264,7 @@
             key_path = Path(self.s3_key)
             filename = f"{key_path.stem}_{date}{key_path.suffix}"
 
-<<<<<<< HEAD
-            return s3.generate_pre_signed_link(self.s3_key, filename)
-=======
             return s3.generate_pre_signed_link(filename, self.s3_key, self.s3_bucket)
->>>>>>> 73c31929
 
     @property
     def is_project_multiplexed_zip(self):
