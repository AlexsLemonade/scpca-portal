--- conflicted
+++ resolved
@@ -47,7 +47,6 @@
     format = models.TextField(choices=OutputFileFormats.CHOICES, null=True)
     includes_merged = models.BooleanField(default=False)
     modality = models.TextField(choices=OutputFileModalities.CHOICES, null=True)
-    portal_metadata_only = models.BooleanField(default=False)
     metadata_only = models.BooleanField(default=False)
     portal_metadata_only = models.BooleanField(default=False)
     s3_bucket = models.TextField()
@@ -98,7 +97,6 @@
         computes a zip archive with metadata and readme files, and
         creates a ComputedFile object which it then saves to the db.
         """
-<<<<<<< HEAD
         libraries = Library.objects.all()
         # If the query return empty, then an error occurred, and we should abort early
         if not libraries.exists():
@@ -109,24 +107,8 @@
             common.METADATA_COLUMN_SORT_ORDER,
         )
 
-        metadata_file.write_metadata_dicts(
-            libraries_metadata, common.OUTPUT_PORTAL_METADATA_FILE_PATH
-        )
-
         with ZipFile(common.OUTPUT_PORTAL_METADATA_ZIP_FILE_PATH, "w") as zip_file:
             # Readme file
-            zip_file.writestr(
-                readme_file.OUTPUT_NAME,
-                readme_file.get_portal_metadata_file_content(projects, download_config),
-            )
-            # Metadata file
-            zip_file.write(
-                common.OUTPUT_PORTAL_METADATA_FILE_PATH,
-                ComputedFile.MetadataFilenames.METADATA_ONLY_FILE_NAME,
-            )
-
-=======
-        with ZipFile(common.OUTPUT_PORTAL_METADATA_ZIP_FILE_PATH, "w") as zip_file:
             zip_file.writestr(
                 readme_file.OUTPUT_NAME,
                 readme_file.get_file_contents(
@@ -134,7 +116,12 @@
                     projects,
                 ),
             )
->>>>>>> 9474b776
+            # Metadata file
+            zip_file.writestr(
+                metadata_file.get_file_name(download_config),
+                metadata_file.get_file_contents(libraries_metadata),
+            )
+
         computed_file = cls(
             portal_metadata_only=True,
             s3_bucket=settings.AWS_S3_BUCKET_NAME,
