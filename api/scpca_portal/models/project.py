--- conflicted
+++ resolved
@@ -358,9 +358,8 @@
                         file_format,
                     ).add_done_callback(create_project_computed_file)
 
-<<<<<<< HEAD
         self.update_downloadable_sample_count()
-=======
+
     @classmethod
     def get_from_dict(cls, data: Dict):
         project = cls(
@@ -385,7 +384,6 @@
                     setattr(project, key, data.get(key))
 
         return project
->>>>>>> a946cb18
 
     def get_bulk_rna_seq_sample_ids(self):
         """Returns set of bulk RNA sequencing sample IDs."""
