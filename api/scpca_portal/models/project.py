import csv
from collections import Counter
from pathlib import Path
from typing import Dict, Iterable, List

from django.conf import settings
from django.contrib.postgres.fields import ArrayField
from django.db import models
from django.db.models import Count, Q

<<<<<<< HEAD
from typing_extensions import Self

from scpca_portal import common, metadata_file, utils
=======
from scpca_portal import common, metadata_parser, utils
>>>>>>> b3dd4617
from scpca_portal.config.logging import get_and_configure_logger
from scpca_portal.enums import FileFormats, Modalities
from scpca_portal.models.base import CommonDataAttributes, TimestampedModel
from scpca_portal.models.computed_file import ComputedFile
from scpca_portal.models.contact import Contact
from scpca_portal.models.external_accession import ExternalAccession
from scpca_portal.models.library import Library
from scpca_portal.models.original_file import OriginalFile
from scpca_portal.models.project_summary import ProjectSummary
from scpca_portal.models.publication import Publication
from scpca_portal.models.sample import Sample

logger = get_and_configure_logger(__name__)


class Project(CommonDataAttributes, TimestampedModel):
    class Meta:
        db_table = "projects"
        get_latest_by = "updated_at"
        ordering = ["updated_at"]

    abstract = models.TextField()
    additional_metadata_keys = ArrayField(models.TextField(), default=list)
    additional_restrictions = models.TextField(blank=True, null=True)
    diagnoses = ArrayField(models.TextField(), default=list)
    diagnoses_counts = models.JSONField(default=dict)
    disease_timings = ArrayField(models.TextField(), default=list)
    downloadable_sample_count = models.IntegerField(default=0)
    has_single_cell_data = models.BooleanField(default=False)
    has_spatial_data = models.BooleanField(default=False)
    human_readable_pi_name = models.TextField()
    includes_anndata = models.BooleanField(default=False)
    includes_cell_lines = models.BooleanField(default=False)
    includes_merged_anndata = models.BooleanField(default=False)
    includes_merged_sce = models.BooleanField(default=False)
    includes_xenografts = models.BooleanField(default=False)
    is_locked = models.BooleanField(default=False)
    modalities = ArrayField(models.TextField(), default=list)
    multiplexed_sample_count = models.IntegerField(default=0)
    organisms = ArrayField(models.TextField(), default=list)
    pi_name = models.TextField()
    s3_input_bucket = models.TextField(default=settings.AWS_S3_INPUT_BUCKET_NAME)
    sample_count = models.IntegerField(default=0)
    scpca_id = models.TextField(unique=True)
    seq_units = ArrayField(models.TextField(), default=list)
    technologies = ArrayField(models.TextField(), default=list)
    title = models.TextField()
    unavailable_samples_count = models.PositiveIntegerField(default=0)

    contacts = models.ManyToManyField(Contact)
    external_accessions = models.ManyToManyField(ExternalAccession)
    publications = models.ManyToManyField(Publication)

    def __str__(self):
        return f"Project {self.scpca_id}"

    @classmethod
    def get_from_dict(cls, data: Dict):
        project = cls(scpca_id=data.pop("scpca_project_id"))
        # Assign values to remaining properties
        for key in data.keys():
            if hasattr(project, key):
                if key.startswith("includes_") or key.startswith("has_"):
                    setattr(project, key, utils.boolean_from_string(data.get(key, False)))
                else:
                    setattr(project, key, data.get(key))

        return project

    @classmethod
    def lock_projects(cls, locked_project_ids: List[str]) -> List[Self]:
        locked_projects = []
        for project_id in locked_project_ids:
            project = cls.objects.filter(scpca_id=project_id).first()
            project.is_locked = True
            locked_projects.append(project)
        cls.objects.bulk_update(locked_projects, ["is_locked"])

        return locked_projects

    @property
    def samples_to_generate(self):
        """Return all non multiplexed samples and only one sample from multiplexed libraries."""
        return [sample for sample in self.samples.all() if sample.is_last_multiplexed_sample]

    @property
    def valid_download_config_names(self) -> List[str]:
        return [
            download_config_name
            for download_config_name, download_config in common.PROJECT_DOWNLOAD_CONFIGS.items()
            if self.get_libraries(download_config).exists()
        ]

    @property
    def valid_download_configs(self) -> List[Dict]:
        return [
            download_config
            for download_config in common.PROJECT_DOWNLOAD_CONFIGS.values()
            if self.get_libraries(download_config).exists()
        ]

    @property
    def original_files(self):
        return OriginalFile.downloadable_objects.filter(
            project_id=self.scpca_id, is_project_file=True
        )

    @property
    def original_file_paths(self) -> List[str]:
        return sorted(self.original_files.values_list("s3_key", flat=True))

    @property
    def computed_files(self) -> Iterable[ComputedFile]:
        return self.project_computed_files.order_by("created_at")

    @property
    def input_data_path(self):
        return settings.INPUT_DATA_PATH / self.scpca_id

    @property
    def input_merged_data_path(self):
        return self.input_data_path / "merged"

    @property
    def input_bulk_metadata_file_path(self):
        return self.input_data_path / "bulk" / f"{self.scpca_id}_bulk_metadata.tsv"

    @property
    def input_bulk_quant_file_path(self):
        return self.input_data_path / "bulk" / f"{self.scpca_id}_bulk_quant.tsv"

    @property
    def input_merged_summary_report_file_path(self):
        return self.input_merged_data_path / f"{self.scpca_id}_merged-summary-report.html"

    @property
    def input_samples_metadata_file_path(self):
        return self.input_data_path / "samples_metadata.csv"

    @property
    def url(self):
        return f"https://scpca.alexslemonade.org/projects/{self.scpca_id}"

    def get_metadata(self) -> Dict:
        return {
            "scpca_project_id": self.scpca_id,
            "pi_name": self.pi_name,
            "project_title": self.title,
        }

    def get_libraries(self, download_config: Dict = {}):  # -> QuerySet[Library]:
        """
        Return all of a project's associated libraries filtered by the passed download config.
        """
        if not download_config or download_config.get("metadata_only"):
            return self.libraries.all()

        if download_config not in common.PROJECT_DOWNLOAD_CONFIGS.values():
            raise ValueError("Invalid download_config passed. Unable to retrieve libraries.")

        # You cannot include multiplexed when there are no multiplexed libraries
        if not download_config["excludes_multiplexed"] and not self.has_multiplexed_data:
            return self.libraries.none()

        if download_config["includes_merged"]:
            # If the download config requests merged and there is no merged file in the project,
            # return an empty queryset
            if (
                download_config["format"] == FileFormats.SINGLE_CELL_EXPERIMENT
                and not self.includes_merged_sce
            ):
                return self.libraries.none()
            elif (
                download_config["format"] == FileFormats.ANN_DATA
                and not self.includes_merged_anndata
            ):
                return self.libraries.none()

        # non-bulk libraries
        libraries_queryset = self.libraries.filter(
            modality=download_config["modality"],
            formats__contains=[download_config["format"]],
        )

        if download_config["excludes_multiplexed"]:
            return libraries_queryset.exclude(is_multiplexed=True)

        return libraries_queryset

    def get_output_file_name(self, download_config: Dict) -> str:
        """
        Accumulates all applicable name segments, concatenates them with an underscore delimiter,
        and returns the string as a unique zip file name.
        """
        if download_config.get("metadata_only", False):
            return f"{self.scpca_id}_ALL_METADATA.zip"

        name_segments = [self.scpca_id, download_config["modality"], download_config["format"]]
        if download_config.get("includes_merged", False):
            name_segments.append("MERGED")

        if not download_config.get("excludes_multiplexed", False) and self.has_multiplexed_data:
            name_segments.append("MULTIPLEXED")

        # Change to filename format must be accompanied by an entry in the docs.
        # Each segment should have hyphens and no underscores
        # Each segment should be joined by underscores
        file_name = "_".join([segment.replace("_", "-") for segment in name_segments])

        return f"{file_name}.zip"

    def get_computed_file(self, download_config: Dict) -> ComputedFile:
        "Return the project computed file that matches the passed download_config."
        if download_config["metadata_only"]:
            return self.computed_files.filter(metadata_only=True).first()

        return self.computed_files.filter(
            modality=download_config["modality"],
            format=download_config["format"],
            has_multiplexed_data=(not download_config["excludes_multiplexed"]),
            includes_merged=download_config["includes_merged"],
        ).first()

    def get_bulk_rna_seq_sample_ids(self):
        """Returns set of bulk RNA sequencing sample IDs."""
        bulk_rna_seq_sample_ids = set()
        if self.has_bulk_rna_seq:
            with open(self.input_bulk_metadata_file_path, "r") as bulk_metadata_file:
                bulk_rna_seq_sample_ids.update(
                    (
                        line["sample_id"]
                        for line in csv.DictReader(bulk_metadata_file, delimiter=common.TAB)
                    )
                )
        return bulk_rna_seq_sample_ids

    def get_original_files_by_download_config(self, download_config: Dict):
        """
        Return all of a project's file paths that are suitable for the passed download config.
        """
        # Spatial samples do not have bulk or merged project files
        if download_config["modality"] == Modalities.SPATIAL:
            return OriginalFile.objects.none()

        original_files = OriginalFile.downloadable_objects.filter(
            project_id=self.scpca_id, is_project_file=True
        )

        if download_config["includes_merged"]:
            if download_config["format"] == FileFormats.ANN_DATA:
                return original_files.exclude(is_single_cell_experiment=True)
            if download_config["format"] == FileFormats.SINGLE_CELL_EXPERIMENT:
                return original_files.exclude(is_anndata=True)

        return original_files.filter(is_merged=False)

    def load_metadata(self) -> None:
        """
        Loads sample and library metadata files, creates Sample and Library objects,
        and archives Project and Sample computed files.
        """
        self.load_samples()
        self.load_libraries()
        if self.has_bulk_rna_seq:
            self.load_bulk_libraries()

        self.update_sample_derived_properties()
        self.update_project_derived_properties()

    def load_samples(self) -> None:
        """
        Parses sample metadata csv and creates Sample objects
        """
        samples_metadata = metadata_parser.load_samples_metadata(
            self.input_samples_metadata_file_path
        )

        Sample.bulk_create_from_dicts(samples_metadata, self)

    def load_libraries(self) -> None:
        """
        Parses library metadata json files and creates Library objects
        """
        library_metadata_paths = set(Path(self.input_data_path).rglob("*_metadata.json"))
        all_libraries_metadata = [
            metadata_parser.load_library_metadata(lib_path) for lib_path in library_metadata_paths
        ]
        for library_metadata in all_libraries_metadata:
            # Multiplexed samples are represented in scpca_sample_id as comma separated lists
            # This ensures that all samples with be related to the correct library
            for sample_id in library_metadata["scpca_sample_id"].split(","):
                # We create samples based on what is in samples_metadata.csv
                # If the sample folder is in the input bucket, but not listed
                # we should skip creating that library as the sample won't exist.
                if sample := self.samples.filter(scpca_id=sample_id).first():
                    Library.bulk_create_from_dicts([library_metadata], sample)

    def load_bulk_libraries(self) -> None:
        """
        Parses bulk metadata tsv files and create Library objets for bulk-only samples
        """
        if not self.has_bulk_rna_seq:
            raise Exception("Trying to load bulk libraries for project with no bulk data")

        all_bulk_libraries_metadata = metadata_parser.load_bulk_metadata(
            self.input_bulk_metadata_file_path
        )
        for library_metadata in all_bulk_libraries_metadata:
            sample_id = library_metadata["scpca_sample_id"]
            if sample := self.samples.filter(scpca_id=sample_id).first():
                Library.bulk_create_from_dicts([library_metadata], sample)

    def purge(self, delete_from_s3: bool = False) -> None:
        """Purges project and its related data."""
        self.purge_computed_files(delete_from_s3)
        for sample in self.samples.all():
            sample.purge()

        self.delete()

    def purge_computed_files(self, delete_from_s3: bool = False) -> None:
        """Purges all computed files associated with the project instance."""
        # Delete project's sample computed files
        for sample in self.samples.all():
            sample.purge_computed_files(delete_from_s3)

        # Delete project's project computed files
        for computed_file in self.project_computed_files.all():
            computed_file.purge(delete_from_s3)

    def update_sample_derived_properties(self):
        """
        Updates sample properties that are derived from the querying of library data
        after all samples have been processed.
        """
        self.update_sample_modality_properties()
        self.update_sample_aggregate_properties()

    def update_sample_modality_properties(self):
        """
        Updates sample modality properties,
        derived from the existence of a certain attribute within a collection of Libraries.
        """
        # Set modality flags based on a real data availability.
        for sample in self.samples.all():
            sample.has_bulk_rna_seq = sample.scpca_id in self.get_bulk_rna_seq_sample_ids()
            sample.has_cite_seq_data = sample.libraries.filter(has_cite_seq_data=True).exists()
            sample.has_multiplexed_data = sample.libraries.filter(is_multiplexed=True).exists()
            sample.has_single_cell_data = sample.libraries.filter(
                modality=Modalities.SINGLE_CELL
            ).exists()
            sample.has_spatial_data = sample.libraries.filter(modality=Modalities.SPATIAL).exists()
            sample.includes_anndata = sample.libraries.filter(
                formats__contains=[FileFormats.ANN_DATA]
            ).exists()
            sample.save(
                update_fields=(
                    "has_bulk_rna_seq",
                    "has_cite_seq_data",
                    "has_multiplexed_data",
                    "has_single_cell_data",
                    "has_spatial_data",
                    "includes_anndata",
                )
            )

    def update_sample_aggregate_properties(self):
        """
        The Sample model caches aggregated library metadata.
        We need to update these after libraries are added/deleted.
        """
        for sample in self.samples.all():
            libraries = sample.libraries.all()

            # Sequencing Units
            seq_units = {
                seq_unit
                for library in libraries
                if (seq_unit := library.metadata.get("seq_unit", "").strip())
            }
            sample.seq_units = sorted(seq_units, key=str.lower)

            # Technologies
            technologies = {
                technology
                for library in libraries
                if (technology := library.metadata.get("technology", "").strip())
            }
            sample.technologies = sorted(technologies, key=str.lower)

            if multiplexed_libraries := sample.libraries.filter(is_multiplexed=True):
                # Cache all sample ID's related through the multiplexed libraries.
                sample.multiplexed_with = list(
                    sample.multiplexed_with_samples.order_by("scpca_id").values_list(
                        "scpca_id", flat=True
                    )
                )
                # Sum of all related libraries' sample_cell_estimates for that sample.
                sample.demux_cell_count_estimate_sum = sum(
                    library.metadata["sample_cell_estimates"].get(sample.scpca_id, 0)
                    for library in multiplexed_libraries
                )
            else:
                # Sum of filtered_cell_count from non-multiplexed Single-cell libraries.
                sample.sample_cell_count_estimate = sum(
                    library.metadata.get("filtered_cell_count", 0)
                    for library in libraries.filter(
                        modality=Modalities.SINGLE_CELL, is_multiplexed=False
                    )
                )

            sample.save()

    def update_project_derived_properties(self):
        """
        Updates project properties that are derived from the querying of Sample data
        after all Samples have been processed.
        """
        self.update_project_modality_properties()
        self.update_project_aggregate_properties()
        self.update_project_sample_aggregate_counts()
        self.update_project_summaries_aggregate_properties()

    def update_project_modality_properties(self):
        """
        Updates project modality properties,
        which are derived from the existence of a certain attribute within a collection of Samples.
        """

        # Set modality flags based on a real data availability.
        self.has_bulk_rna_seq = self.samples.filter(has_bulk_rna_seq=True).exists()
        self.has_cite_seq_data = self.samples.filter(has_cite_seq_data=True).exists()
        self.has_multiplexed_data = self.samples.filter(has_multiplexed_data=True).exists()
        self.has_single_cell_data = self.samples.filter(has_single_cell_data=True).exists()
        self.has_spatial_data = self.samples.filter(has_spatial_data=True).exists()
        self.includes_anndata = self.samples.filter(includes_anndata=True).exists()
        self.includes_cell_lines = self.samples.filter(is_cell_line=True).exists()
        self.includes_xenografts = self.samples.filter(is_xenograft=True).exists()
        self.save(
            update_fields=(
                "has_bulk_rna_seq",
                "has_cite_seq_data",
                "has_multiplexed_data",
                "has_single_cell_data",
                "has_spatial_data",
                "includes_anndata",
                "includes_cell_lines",
                "includes_xenografts",
            )
        )

    def update_project_aggregate_properties(self):
        """
        The Project model cache aggregated sample metadata.
        We need to update these after any project's sample gets added/deleted.
        """
        samples = self.samples.all()

        # Additional Metadata Keys
        additional_metadata_keys = {
            key
            for sample in samples
            for key in sample.additional_metadata.keys()
            # Include keys except multiplexed_with
            if not (self.has_multiplexed_data and key == "multiplexed_with")
        }
        self.additional_metadata_keys = sorted(additional_metadata_keys, key=str.lower)

        # Diagnoses Counts
        self.diagnoses_counts = dict(Counter(samples.values_list("diagnosis", flat=True)))

        # Disease Timings excluding "NA"
        self.disease_timings = list(
            set(samples.values_list("disease_timing", flat=True)) - {common.NA}
        )

        # Modalities
        self.modalities = utils.get_sorted_modalities(
            {modality for sample in samples for modality in sample.modalities}
        )

        # Organisms
        organisms = {
            sample.additional_metadata["organism"]
            for sample in samples
            if "organism" in sample.additional_metadata
        }
        self.organisms = sorted(organisms)

        bulk_libraries = Library.objects.filter(samples__in=samples).exclude(
            modality=Modalities.BULK_RNA_SEQ
        )

        # Sequencing Units
        seq_units = {
            seq_unit
            for library in bulk_libraries
            if (seq_unit := library.metadata.get("seq_unit", "").strip())
        }
        self.seq_units = sorted(seq_units)

        # Technologies
        technologies = {
            technology
            for library in bulk_libraries
            if (technology := library.metadata.get("technology", "").strip())
        }
        self.technologies = sorted(technologies)

        self.save()

    def update_project_sample_aggregate_counts(self):
        """
        The Project model cache aggregated sample counts.
        We need to update these after any project's sample gets added/deleted.
        """
        counts = self.samples.aggregate(
            sample_count=Count("scpca_id"),
            multiplexed_sample_count=Count("scpca_id", filter=Q(has_multiplexed_data=True)),
            unavailable_samples_count=Count(
                "scpca_id", filter=Q(has_single_cell_data=False, has_spatial_data=False)
            ),
        )
        self.sample_count = counts["sample_count"]
        self.multiplexed_sample_count = counts["multiplexed_sample_count"]
        self.unavailable_samples_count = counts["unavailable_samples_count"]

        self.save()

    def update_project_summaries_aggregate_properties(self):
        """
        The ProjectSummary model cache aggregated sample metadata.
        We need to update these after any project's sample gets added/deleted.
        """
        summaries_counts = Counter()

        for sample in self.samples.all():
            # We currently exlude bulk data in the project summary and aggregate values
            for library in sample.libraries.exclude(modality=Modalities.BULK_RNA_SEQ):
                seq_unit = library.metadata.get("seq_unit", "").strip()
                technology = library.metadata.get("technology", "").strip()
                summaries_counts.update({(sample.diagnosis, seq_unit, technology): 1})

        for (diagnosis, seq_unit, technology), count in summaries_counts.items():
            project_summary, _ = ProjectSummary.objects.get_or_create(
                diagnosis=diagnosis, project=self, seq_unit=seq_unit, technology=technology
            )
            project_summary.sample_count = count

            project_summary.save(update_fields=("sample_count",))

    def update_downloadable_sample_count(self):
        """
        Retrieves downloadable sample counts after the uploading of computed files to s3,
        updates the corresponding attributes on the project object, and saves the object to the db.
        """
        self.downloadable_sample_count = (
            self.samples.filter(sample_computed_files__isnull=False).distinct().count()
        )
        self.save()<|MERGE_RESOLUTION|>--- conflicted
+++ resolved
@@ -8,13 +8,9 @@
 from django.db import models
 from django.db.models import Count, Q
 
-<<<<<<< HEAD
 from typing_extensions import Self
 
-from scpca_portal import common, metadata_file, utils
-=======
 from scpca_portal import common, metadata_parser, utils
->>>>>>> b3dd4617
 from scpca_portal.config.logging import get_and_configure_logger
 from scpca_portal.enums import FileFormats, Modalities
 from scpca_portal.models.base import CommonDataAttributes, TimestampedModel
