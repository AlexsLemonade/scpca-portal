--- conflicted
+++ resolved
@@ -980,72 +980,7 @@
         self.create_single_cell_merged_readme_file()
         self.create_spatial_readme_file()
 
-<<<<<<< HEAD
         combined_metadata, updated_samples_metadata = self.handle_samples_metadata(sample_id)
-=======
-        bulk_rna_seq_sample_ids = self.get_bulk_rna_seq_sample_ids()
-        non_downloadable_sample_ids = set()
-        single_cell_libraries_metadata = []
-        spatial_libraries_metadata = []
-        for sample_metadata in samples_metadata:
-            scpca_sample_id = sample_metadata["scpca_sample_id"]
-            if sample_id and scpca_sample_id != sample_id:
-                continue
-
-            # Some samples will exist but their contents cannot be shared yet.
-            # When this happens their corresponding sample folder will not exist.
-            sample_dir = self.get_sample_input_data_dir(scpca_sample_id)
-            if not sample_dir.exists():
-                non_downloadable_sample_ids.add(scpca_sample_id)
-
-            has_cite_seq_data = False
-            has_single_cell_data = False
-            has_spatial_data = False
-            sample_cell_count_estimate = 0
-            sample_seq_units = set()
-            sample_technologies = set()
-            # Handle single cell metadata.
-            for filename_path in sorted(Path(sample_dir).glob("*_metadata.json")):
-                with open(filename_path) as sample_json_file:
-                    single_cell_json = json.load(sample_json_file)
-
-                has_single_cell_data = True
-                # Some rare samples can have one library with CITE-seq data and another library
-                # next to it without CITE-seq data (e.g. SCPCP000008/SCPCS000368).
-                has_cite_seq_data = single_cell_json.get("has_citeseq", False) or has_cite_seq_data
-
-                single_cell_json["filtered_cell_count"] = single_cell_json.pop("filtered_cells")
-                single_cell_json["scpca_library_id"] = single_cell_json.pop("library_id")
-                single_cell_json["scpca_sample_id"] = single_cell_json.pop("sample_id")
-                single_cell_libraries_metadata.append(single_cell_json)
-
-                sample_cell_count_estimate += single_cell_json["filtered_cell_count"]
-                sample_seq_units.add(single_cell_json["seq_unit"].strip())
-                sample_technologies.add(single_cell_json["technology"].strip())
-
-            # Handle spatial metadata.
-            for filename_path in sorted(Path(sample_dir).rglob("*_spatial/*_metadata.json")):
-                with open(filename_path) as spatial_json_file:
-                    spatial_json = json.load(spatial_json_file)
-                has_spatial_data = True
-
-                spatial_json["scpca_library_id"] = spatial_json.pop("library_id")
-                spatial_json["scpca_sample_id"] = spatial_json.pop("sample_id")
-                spatial_libraries_metadata.append(spatial_json)
-
-                sample_seq_units.add(spatial_json["seq_unit"].strip())
-                sample_technologies.add(spatial_json["technology"].strip())
-
-            sample_metadata["age_at_diagnosis"] = sample_metadata.pop("age")
-            sample_metadata["has_bulk_rna_seq"] = scpca_sample_id in bulk_rna_seq_sample_ids
-            sample_metadata["has_cite_seq_data"] = has_cite_seq_data
-            sample_metadata["has_single_cell_data"] = has_single_cell_data
-            sample_metadata["has_spatial_data"] = has_spatial_data
-            sample_metadata["includes_anndata"] = len(list(Path(sample_dir).glob("*.h5ad"))) > 0
-            sample_metadata["sample_cell_count_estimate"] = sample_cell_count_estimate
-            sample_metadata["seq_units"] = ", ".join(sorted(sample_seq_units, key=str.lower))
-            sample_metadata["technologies"] = ", ".join(sorted(sample_technologies, key=str.lower))
->>>>>>> 41aa3fa9
 
         multiplexed_libraries_metadata = []
         multiplexed_library_path_mapping = {}
@@ -1085,14 +1020,10 @@
             combined_multiplexed_metadata,
             multiplexed_sample_mapping,
         ) = self.combine_multiplexed_metadata(
-<<<<<<< HEAD
-            updated_samples_metadata, multiplexed_libraries_metadata, sample_id
-=======
-            samples_metadata,
+            updated_samples_metadata,
             multiplexed_libraries_metadata,
-            combined_single_cell_metadata,
+            combined_metadata[Sample.Modalities.SINGLE_CELL],
             sample_id,
->>>>>>> 41aa3fa9
         )
 
         multiplexed_file_mapping = {
@@ -1303,7 +1234,7 @@
             has_cite_seq_data = len(list(Path(sample_dir).glob("*_adt.*"))) > 0
             has_single_cell_data = len(list(Path(sample_dir).glob("*_metadata.json"))) > 0
             has_spatial_data = len(list(Path(sample_dir).rglob("*_spatial/*_metadata.json"))) > 0
-            include_anndata = len(list(Path(sample_dir).glob("*.hdf5"))) > 0
+            include_anndata = len(list(Path(sample_dir).glob("*.h5ad"))) > 0
 
             sample_metadata["age_at_diagnosis"] = sample_metadata.pop("age")
             sample_metadata["has_bulk_rna_seq"] = has_bulk_rna_seq
