--- conflicted
+++ resolved
@@ -188,106 +188,6 @@
         Accumulates all applicable name segments, concatenates them with an underscore delimiter,
         and returns the string as a unique zip file name.
         """
-<<<<<<< HEAD
-        self.create_anndata_readme_file()
-        self.create_anndata_merged_readme_file()
-        self.create_metadata_readme_file()
-        self.create_multiplexed_readme_file()
-        self.create_single_cell_readme_file()
-        self.create_single_cell_merged_readme_file()
-        self.create_spatial_readme_file()
-
-    def create_anndata_readme_file(self):
-        """Creates an annotation metadata README file."""
-        with open(ComputedFile.README_ANNDATA_FILE_PATH, "w") as readme_file:
-            readme_file.write(
-                render_to_string(
-                    ComputedFile.README_TEMPLATE_ANNDATA_FILE_PATH,
-                    context={
-                        "date": utils.get_today_string(),
-                        "projects": [self],
-                    },
-                ).strip()
-            )
-
-    def create_anndata_merged_readme_file(self):
-        """Creates an annotation metadata README file."""
-        with open(ComputedFile.README_ANNDATA_MERGED_FILE_PATH, "w") as readme_file:
-            readme_file.write(
-                render_to_string(
-                    ComputedFile.README_TEMPLATE_ANNDATA_MERGED_FILE_PATH,
-                    context={
-                        "date": utils.get_today_string(),
-                        "projects": [self],
-                    },
-                ).strip()
-            )
-
-    def create_single_cell_readme_file(self):
-        """Creates a single cell metadata README file."""
-        with open(ComputedFile.README_SINGLE_CELL_FILE_PATH, "w") as readme_file:
-            readme_file.write(
-                render_to_string(
-                    ComputedFile.README_TEMPLATE_SINGLE_CELL_FILE_PATH,
-                    context={
-                        "date": utils.get_today_string(),
-                        "projects": [self],
-                    },
-                ).strip()
-            )
-
-    def create_single_cell_merged_readme_file(self):
-        """Creates a single cell metadata README file."""
-        with open(ComputedFile.README_SINGLE_CELL_MERGED_FILE_PATH, "w") as readme_file:
-            readme_file.write(
-                render_to_string(
-                    ComputedFile.README_TEMPLATE_SINGLE_CELL_MERGED_FILE_PATH,
-                    context={
-                        "date": utils.get_today_string(),
-                        "projects": [self],
-                    },
-                ).strip()
-            )
-
-    def create_metadata_readme_file(self):
-        """Creates a metadata only README file."""
-        with open(ComputedFile.README_METADATA_PATH, "w") as readme_file:
-            readme_file.write(
-                render_to_string(
-                    ComputedFile.README_TEMPLATE_METADATA_PATH,
-                    context={
-                        "date": utils.get_today_string(),
-                        "projects": [self],
-                    },
-                ).strip()
-            )
-
-    def create_multiplexed_readme_file(self):
-        """Creates a multiplexed metadata README file."""
-        with open(ComputedFile.README_MULTIPLEXED_FILE_PATH, "w") as readme_file:
-            readme_file.write(
-                render_to_string(
-                    ComputedFile.README_TEMPLATE_MULTIPLEXED_FILE_PATH,
-                    context={
-                        "date": utils.get_today_string(),
-                        "projects": [self],
-                    },
-                ).strip()
-            )
-
-    def create_spatial_readme_file(self):
-        """Creates a spatial metadata README file."""
-        with open(ComputedFile.README_SPATIAL_FILE_PATH, "w") as readme_file:
-            readme_file.write(
-                render_to_string(
-                    ComputedFile.README_TEMPLATE_SPATIAL_FILE_PATH,
-                    context={
-                        "date": utils.get_today_string(),
-                        "projects": [self],
-                    },
-                ).strip()
-            )
-=======
         if download_config.get("metadata_only", False):
             return f"{self.scpca_id}_ALL_METADATA.zip"
 
@@ -299,7 +199,6 @@
             name_segments.append("MULTIPLEXED")
 
         return f"{'_'.join(name_segments)}.zip"
->>>>>>> 7726b72a
 
     def create_computed_files(
         self,
@@ -359,29 +258,7 @@
                 )
         return bulk_rna_seq_sample_ids
 
-<<<<<<< HEAD
-    def get_demux_sample_ids(self) -> Set:
-        """Returns a set of all demuxed sample ids used in the project's multiplexed samples."""
-        demux_sample_ids = set()
-        for multiplexed_sample_dir in sorted(Path(self.input_data_path).rglob("*,*")):
-            multiplexed_sample_dir_demux_ids = multiplexed_sample_dir.name.split(",")
-            demux_sample_ids.update(multiplexed_sample_dir_demux_ids)
-
-        return demux_sample_ids
-
-    def get_multiplexed_libraries_metadata(self):
-=======
-    def get_additional_terms(self):
-        if not self.additional_restrictions:
-            return ""
-
-        with open(
-            common.TEMPLATE_PATH / "readme/additional_terms/research_academic_only.md"
-        ) as additional_terms_file:
-            return additional_terms_file.read()
-
     def get_download_config_file_paths(self, download_config: Dict) -> List[Path]:
->>>>>>> 7726b72a
         """
         Return all of a project's file paths that are suitable for the passed download config.
         """
