--- conflicted
+++ resolved
@@ -149,11 +149,8 @@
         try:
             return self.project_computed_files.get(
                 format=ComputedFile.OutputFileFormats.SINGLE_CELL_EXPERIMENT,
-<<<<<<< HEAD
                 modality=ComputedFile.OutputFileModalities.SINGLE_CELL,
-=======
                 includes_merged=False,
-                type=ComputedFile.OutputFileTypes.PROJECT_ZIP,
             )
         except ComputedFile.DoesNotExist:
             pass
@@ -163,9 +160,8 @@
         try:
             return self.project_computed_files.get(
                 format=ComputedFile.OutputFileFormats.SINGLE_CELL_EXPERIMENT,
+                modality=ComputedFile.OutputFileModalities.SINGLE_CELL,
                 includes_merged=True,
-                type=ComputedFile.OutputFileTypes.PROJECT_ZIP,
->>>>>>> 0539bf3b
             )
         except ComputedFile.DoesNotExist:
             pass
@@ -175,11 +171,8 @@
         try:
             return self.project_computed_files.get(
                 format=ComputedFile.OutputFileFormats.ANN_DATA,
-<<<<<<< HEAD
                 modality=ComputedFile.OutputFileModalities.SINGLE_CELL,
-=======
                 includes_merged=False,
-                type=ComputedFile.OutputFileTypes.PROJECT_ZIP,
             )
         except ComputedFile.DoesNotExist:
             pass
@@ -189,9 +182,8 @@
         try:
             return self.project_computed_files.get(
                 format=ComputedFile.OutputFileFormats.ANN_DATA,
+                modality=ComputedFile.OutputFileModalities.SINGLE_CELL,
                 includes_merged=True,
-                type=ComputedFile.OutputFileTypes.PROJECT_ZIP,
->>>>>>> 0539bf3b
             )
         except ComputedFile.DoesNotExist:
             pass
