import csv
import json
import logging
from collections import Counter
from concurrent.futures import ThreadPoolExecutor
from pathlib import Path
from typing import Dict, List, Set

from django.contrib.postgres.fields import ArrayField
from django.db import models
from django.template.loader import render_to_string

from scpca_portal import common, utils
from scpca_portal.models.base import CommonDataAttributes, TimestampedModel
from scpca_portal.models.computed_file import ComputedFile
from scpca_portal.models.contact import Contact
from scpca_portal.models.external_accession import ExternalAccession
from scpca_portal.models.project_summary import ProjectSummary
from scpca_portal.models.publication import Publication
from scpca_portal.models.sample import Sample

logger = logging.getLogger()


class Project(CommonDataAttributes, TimestampedModel):
    class Meta:
        db_table = "projects"
        get_latest_by = "updated_at"
        ordering = ["updated_at"]

    abstract = models.TextField()
    additional_metadata_keys = models.TextField(blank=True, null=True)
    additional_restrictions = models.TextField(blank=True, null=True)
    diagnoses = models.TextField(blank=True, null=True)
    diagnoses_counts = models.TextField(blank=True, null=True)
    disease_timings = models.TextField()
    downloadable_sample_count = models.IntegerField(default=0)
    has_single_cell_data = models.BooleanField(default=False)
    has_spatial_data = models.BooleanField(default=False)
    human_readable_pi_name = models.TextField()
    includes_anndata = models.BooleanField(default=False)
    includes_cell_lines = models.BooleanField(default=False)
    includes_merged_anndata = models.BooleanField(default=False)
    includes_merged_sce = models.BooleanField(default=False)
    includes_xenografts = models.BooleanField(default=False)
    modalities = ArrayField(models.TextField(), default=list)
    multiplexed_sample_count = models.IntegerField(default=0)
    organisms = ArrayField(models.TextField(), default=list)
    pi_name = models.TextField()
    sample_count = models.IntegerField(default=0)
    scpca_id = models.TextField(unique=True)
    seq_units = models.TextField(blank=True, null=True)
    technologies = models.TextField(blank=True, null=True)
    title = models.TextField()
    unavailable_samples_count = models.PositiveIntegerField(default=0)

    contacts = models.ManyToManyField(Contact)
    external_accessions = models.ManyToManyField(ExternalAccession)
    publications = models.ManyToManyField(Publication)

    def __str__(self):
        return f"Project {self.scpca_id}"

    @staticmethod
    def get_input_project_metadata_file_path():
        return common.INPUT_DATA_PATH / "project_metadata.csv"

    @property
    def computed_files(self):
        return self.project_computed_files.order_by("created_at")

    @property
    def input_data_path(self):
        return common.INPUT_DATA_PATH / self.scpca_id

    @property
    def input_merged_data_path(self):
        return self.input_data_path / "merged"

    @property
    def input_bulk_metadata_file_path(self):
        return self.input_data_path / f"{self.scpca_id}_bulk_metadata.tsv"

    @property
    def input_bulk_quant_file_path(self):
        return self.input_data_path / f"{self.scpca_id}_bulk_quant.tsv"

    @property
    def input_merged_summary_report_file_path(self):
        return self.input_merged_data_path / f"{self.scpca_id}_merged-summary-report.html"

    @property
    def input_samples_metadata_file_path(self):
        return self.input_data_path / "samples_metadata.csv"

    @property
    def multiplexed_computed_file(self):
        try:
            return self.project_computed_files.get(
                modality=ComputedFile.OutputFileModalities.SINGLE_CELL,
                format=ComputedFile.OutputFileFormats.SINGLE_CELL_EXPERIMENT,
                has_multiplexed_data=True,
            )
        except ComputedFile.DoesNotExist:
            pass

    @property
    def output_merged_computed_file_name(self):
        return f"{self.scpca_id}_merged.zip"

    @property
    def output_merged_anndata_computed_file_name(self):
        return f"{self.scpca_id}_merged_anndata.zip"

    @property
    def output_multiplexed_computed_file_name(self):
        return f"{self.scpca_id}_multiplexed.zip"

    @property
    def output_multiplexed_metadata_file_path(self):
        return common.OUTPUT_DATA_PATH / f"{self.scpca_id}_multiplexed_metadata.tsv"

    @property
    def output_single_cell_computed_file_name(self):
        return f"{self.scpca_id}.zip"

    @property
    def output_single_cell_anndata_computed_file_name(self):
        return f"{self.scpca_id}_anndata.zip"

    @property
    def output_single_cell_metadata_file_path(self):
        return common.OUTPUT_DATA_PATH / f"{self.scpca_id}_libraries_metadata.tsv"

    @property
    def output_spatial_computed_file_name(self):
        return f"{self.scpca_id}_spatial.zip"

    @property
    def output_spatial_metadata_file_path(self):
        return common.OUTPUT_DATA_PATH / f"{self.scpca_id}_spatial_metadata.tsv"

    @property
    def single_cell_computed_file(self):
        try:
            return self.project_computed_files.get(
                format=ComputedFile.OutputFileFormats.SINGLE_CELL_EXPERIMENT,
                modality=ComputedFile.OutputFileModalities.SINGLE_CELL,
                includes_merged=False,
            )
        except ComputedFile.DoesNotExist:
            pass

    @property
    def single_cell_merged_computed_file(self):
        try:
            return self.project_computed_files.get(
                format=ComputedFile.OutputFileFormats.SINGLE_CELL_EXPERIMENT,
                modality=ComputedFile.OutputFileModalities.SINGLE_CELL,
                includes_merged=True,
            )
        except ComputedFile.DoesNotExist:
            pass

    @property
    def single_cell_anndata_computed_file(self):
        try:
            return self.project_computed_files.get(
                format=ComputedFile.OutputFileFormats.ANN_DATA,
                modality=ComputedFile.OutputFileModalities.SINGLE_CELL,
                includes_merged=False,
            )
        except ComputedFile.DoesNotExist:
            pass

    @property
    def single_cell_anndata_merged_computed_file(self):
        try:
            return self.project_computed_files.get(
                format=ComputedFile.OutputFileFormats.ANN_DATA,
                modality=ComputedFile.OutputFileModalities.SINGLE_CELL,
                includes_merged=True,
            )
        except ComputedFile.DoesNotExist:
            pass

    @property
    def spatial_computed_file(self):
        try:
            return self.project_computed_files.get(
                modality=ComputedFile.OutputFileModalities.SPATIAL
            )
        except ComputedFile.DoesNotExist:
            pass

    @property
    def url(self):
        return f"https://scpca.alexslemonade.org/projects/{self.scpca_id}"

    def add_project_metadata(self, sample_metadata):
        """Adds project level metadata to the `sample_metadata`."""
        sample_metadata["pi_name"] = self.pi_name
        sample_metadata["project_title"] = self.title
        sample_metadata["scpca_project_id"] = self.scpca_id

<<<<<<< HEAD
    def add_contacts(self, contact_email, contact_name):
        """Creates and adds project contacts."""
        emails = contact_email.split(common.CSV_MULTI_VALUE_DELIMITER)
        names = contact_name.split(common.CSV_MULTI_VALUE_DELIMITER)

        if len(emails) != len(names):
            logger.error("Unable to add ambiguous contacts.")
            return

        for idx, email in enumerate(emails):
            if email in IGNORED_INPUT_VALUES:
                continue

            contact, _ = Contact.objects.get_or_create(email=email.lower().strip())
            contact.name = names[idx].strip()
            contact.submitter_id = self.pi_name
            contact.save()

            self.contacts.add(contact)

    def add_external_accessions(
        self, external_accession, external_accession_url, external_accession_raw
    ):
        """Creates and adds project external accessions."""
        accessions = external_accession.split(common.CSV_MULTI_VALUE_DELIMITER)
        urls = external_accession_url.split(common.CSV_MULTI_VALUE_DELIMITER)
        accessions_raw = external_accession_raw.split(common.CSV_MULTI_VALUE_DELIMITER)

        if len(set((len(accessions), len(urls), len(accessions_raw)))) != 1:
            logger.error("Unable to add ambiguous external accessions.")
            return

        for idx, accession in enumerate(accessions):
            if accession in IGNORED_INPUT_VALUES:
                continue

            external_accession, _ = ExternalAccession.objects.get_or_create(
                accession=accession.strip()
            )
            external_accession.url = urls[idx].strip(STRIPPED_INPUT_VALUES)
            external_accession.has_raw = utils.boolean_from_string(accessions_raw[idx].strip())
            external_accession.save()

            self.external_accessions.add(external_accession)

    def add_publications(self, citation, citation_doi):
        """Creates and adds project publications."""
        citations = citation.split(common.CSV_MULTI_VALUE_DELIMITER)
        dois = citation_doi.split(common.CSV_MULTI_VALUE_DELIMITER)

        if len(citations) != len(dois):
            logger.error("Unable to add ambiguous publications.")
            return

        for idx, doi in enumerate(dois):
            if doi in IGNORED_INPUT_VALUES:
                continue

            publication, _ = Publication.objects.get_or_create(doi=doi.strip())
            publication.citation = citations[idx].strip(STRIPPED_INPUT_VALUES)
            publication.submitter_id = self.pi_name
            publication.save()

            self.publications.add(publication)
=======
    @staticmethod
    def process_computed_file(computed_file, clean_up_output_data, update_s3):
        """Processes saving, upload and cleanup of a single computed file."""
        logger.info(f"Processing {computed_file}")

        computed_file.save()
        if update_s3:
            logger.info(f"Uploading {computed_file}")
            computed_file.create_s3_file()

        # Don't clean up multiplexed sample zips until the project is done
        is_multiplexed_sample = computed_file.sample and computed_file.sample.has_multiplexed_data

        if clean_up_output_data and not is_multiplexed_sample:
            computed_file.zip_file_path.unlink(missing_ok=True)

        # Close DB connection for each thread.
        connection.close()
>>>>>>> 39ff6ff2

    def create_anndata_readme_file(self):
        """Creates an annotation metadata README file."""
        with open(ComputedFile.README_ANNDATA_FILE_PATH, "w") as readme_file:
            readme_file.write(
                render_to_string(
                    ComputedFile.README_TEMPLATE_ANNDATA_FILE_PATH,
                    context={
                        "additional_terms": self.get_additional_terms(),
                        "date": utils.get_today_string(),
                        "project_accession": self.scpca_id,
                        "project_url": self.url,
                    },
                ).strip()
            )

    def create_anndata_merged_readme_file(self):
        """Creates an annotation metadata README file."""
        with open(ComputedFile.README_ANNDATA_MERGED_FILE_PATH, "w") as readme_file:
            readme_file.write(
                render_to_string(
                    ComputedFile.README_TEMPLATE_ANNDATA_MERGED_FILE_PATH,
                    context={
                        "additional_terms": self.get_additional_terms(),
                        "date": utils.get_today_string(),
                        "project_accession": self.scpca_id,
                        "project_url": self.url,
                    },
                ).strip()
            )

    def create_single_cell_readme_file(self):
        """Creates a single cell metadata README file."""
        with open(ComputedFile.README_SINGLE_CELL_FILE_PATH, "w") as readme_file:
            readme_file.write(
                render_to_string(
                    ComputedFile.README_TEMPLATE_SINGLE_CELL_FILE_PATH,
                    context={
                        "additional_terms": self.get_additional_terms(),
                        "date": utils.get_today_string(),
                        "project_accession": self.scpca_id,
                        "project_url": self.url,
                    },
                ).strip()
            )

    def create_single_cell_merged_readme_file(self):
        """Creates a single cell metadata README file."""
        with open(ComputedFile.README_SINGLE_CELL_MERGED_FILE_PATH, "w") as readme_file:
            readme_file.write(
                render_to_string(
                    ComputedFile.README_TEMPLATE_SINGLE_CELL_MERGED_FILE_PATH,
                    context={
                        "additional_terms": self.get_additional_terms(),
                        "date": utils.get_today_string(),
                        "project_accession": self.scpca_id,
                        "project_url": self.url,
                    },
                ).strip()
            )

    def create_multiplexed_readme_file(self):
        """Creates a multiplexed metadata README file."""
        with open(ComputedFile.README_MULTIPLEXED_FILE_PATH, "w") as readme_file:
            readme_file.write(
                render_to_string(
                    ComputedFile.README_TEMPLATE_MULTIPLEXED_FILE_PATH,
                    context={
                        "additional_terms": self.get_additional_terms(),
                        "date": utils.get_today_string(),
                        "project_accession": self.scpca_id,
                        "project_url": self.url,
                    },
                ).strip()
            )

    def create_spatial_readme_file(self):
        """Creates a spatial metadata README file."""
        with open(ComputedFile.README_SPATIAL_FILE_PATH, "w") as readme_file:
            readme_file.write(
                render_to_string(
                    ComputedFile.README_TEMPLATE_SPATIAL_FILE_PATH,
                    context={
                        "additional_terms": self.get_additional_terms(),
                        "date": utils.get_today_string(),
                        "project_accession": self.scpca_id,
                        "project_url": self.url,
                    },
                ).strip()
            )

    def create_project_computed_files(
        self,
        file_mappings_by_format,
        workflow_versions_by_modality,
        max_workers=8,  # 8 = 2 file formats * 4 mappings.
        clean_up_output_data=True,
        update_s3=False,
    ):
        """Prepares ready for saving project computed files based on generated file mappings."""

        def create_project_computed_file(future):
            computed_file = future.result()
            if computed_file:
                computed_file.process_computed_file(clean_up_output_data, update_s3)

        with ThreadPoolExecutor(max_workers=max_workers) as tasks:
            for file_format in (
                ComputedFile.OutputFileFormats.ANN_DATA,
                ComputedFile.OutputFileFormats.SINGLE_CELL_EXPERIMENT,
            ):
                tasks.submit(
                    ComputedFile.get_project_merged_file,
                    self,
                    file_mappings_by_format[file_format].get(Sample.Modalities.SINGLE_CELL),
                    workflow_versions_by_modality.get(Sample.Modalities.SINGLE_CELL),
                    file_format,
                ).add_done_callback(create_project_computed_file)

                if multiplexed_file_mapping := file_mappings_by_format[file_format].get(
                    Sample.Modalities.MULTIPLEXED
                ):
                    # We want a single ZIP archive for a multiplexed samples project.
                    multiplexed_file_mapping.update(
                        file_mappings_by_format[file_format].get(Sample.Modalities.SINGLE_CELL)
                    )
                    tasks.submit(
                        ComputedFile.get_project_multiplexed_file,
                        self,
                        file_mappings_by_format[file_format].get(Sample.Modalities.MULTIPLEXED),
                        workflow_versions_by_modality[Sample.Modalities.MULTIPLEXED],
                        file_format,
                    ).add_done_callback(create_project_computed_file)

                if single_cell_file_mapping := file_mappings_by_format[file_format].get(
                    Sample.Modalities.SINGLE_CELL
                ):
                    tasks.submit(
                        ComputedFile.get_project_single_cell_file,
                        self,
                        single_cell_file_mapping,
                        workflow_versions_by_modality[Sample.Modalities.SINGLE_CELL],
                        file_format,
                    ).add_done_callback(create_project_computed_file)

                if spatial_file_mapping := file_mappings_by_format[file_format].get(
                    Sample.Modalities.SPATIAL
                ):
                    tasks.submit(
                        ComputedFile.get_project_spatial_file,
                        self,
                        spatial_file_mapping,
                        workflow_versions_by_modality[Sample.Modalities.SPATIAL],
                        file_format,
                    ).add_done_callback(create_project_computed_file)

    @classmethod
    def get_from_dict(cls, data: Dict):
        project = cls(
            scpca_id=data.pop("scpca_project_id"),
        )

        # Massage keys
        data["has_bulk_rna_seq"] = data.pop("has_bulk", False)
        data["has_cite_seq_data"] = data.pop("has_CITE", False)
        data["has_multiplexed_data"] = data.pop("has_multiplex", False)
        data["has_spatial_data"] = data.pop("has_spatial", False)
        data["human_readable_pi_name"] = data.pop("PI", None)
        data["pi_name"] = data.pop("submitter", None)
        data["title"] = data.pop("project_title", None)

        # Assign values to remaining properties
        for key in data.keys():
            if hasattr(project, key):
                if key.startswith("includes_") or key.startswith("has_"):
                    setattr(project, key, utils.boolean_from_string(data.get(key, False)))
                else:
                    setattr(project, key, data.get(key))

        return project

    def get_bulk_rna_seq_sample_ids(self):
        """Returns set of bulk RNA sequencing sample IDs."""
        bulk_rna_seq_sample_ids = set()
        if self.has_bulk_rna_seq:
            with open(self.input_bulk_metadata_file_path, "r") as bulk_metadata_file:
                bulk_rna_seq_sample_ids.update(
                    (
                        line["sample_id"]
                        for line in csv.DictReader(bulk_metadata_file, delimiter=common.TAB)
                    )
                )
        return bulk_rna_seq_sample_ids

    def get_additional_terms(self):
        if not self.additional_restrictions:
            return ""

        with open(
            common.TEMPLATE_PATH / "readme/additional_terms/research_academic_only.md"
        ) as additional_terms_file:
            return additional_terms_file.read()

    def get_demux_sample_ids(self) -> Set:
        """Returns a set of all demuxed sample ids used in the project's multiplexed samples."""
        demux_sample_ids = set()
        for multiplexed_sample_dir in sorted(Path(self.input_data_path).rglob("*,*")):
            multiplexed_sample_dir_demux_ids = multiplexed_sample_dir.name.split(",")
            demux_sample_ids.update(multiplexed_sample_dir_demux_ids)

        return demux_sample_ids

    def get_multiplexed_libraries_metadata(self):
        """
        Loads and collects individual multiplexed libraries from json files,
        then returns them in a list.
        """
        multiplexed_libraries_metadata = []
        for filename_path in sorted(Path(self.input_data_path).rglob("*,*/*_metadata.json")):
            with open(filename_path) as multiplexed_json_file:
                multiplexed_json = json.load(multiplexed_json_file)

            multiplexed_json["scpca_library_id"] = multiplexed_json.pop("library_id")
            multiplexed_json["scpca_sample_id"] = multiplexed_json.pop("sample_id")

            multiplexed_libraries_metadata.append(multiplexed_json)

        return multiplexed_libraries_metadata

    def get_multiplexed_aggregate_fields(self):
        """
        Retrieves the project's aggregate values of demux cell counter, seq units, and technologies,
        (found within the library json files), and returns the three as a dictionary.
        """
        multiplexed_sample_demux_cell_counter = Counter()
        multiplexed_sample_seq_units_mapping = {}
        multiplexed_sample_technologies_mapping = {}
        for filename_path in sorted(Path(self.input_data_path).rglob("*,*/*_metadata.json")):
            with open(filename_path) as multiplexed_json_file:
                multiplexed_json = json.load(multiplexed_json_file)

            multiplexed_sample_demux_cell_counter.update(multiplexed_json["sample_cell_estimates"])

            # Gather seq_units and technologies data.
            for demux_sample_id in multiplexed_json["demux_samples"]:
                # This if check is necessary because it's possible for one sample
                # to be multiplexed multiple times in the same project
                if demux_sample_id not in multiplexed_sample_seq_units_mapping:
                    multiplexed_sample_seq_units_mapping[demux_sample_id] = set()
                if demux_sample_id not in multiplexed_sample_technologies_mapping:
                    multiplexed_sample_technologies_mapping[demux_sample_id] = set()

                multiplexed_sample_seq_units_mapping[demux_sample_id].add(
                    multiplexed_json["seq_unit"].strip()
                )
                multiplexed_sample_technologies_mapping[demux_sample_id].add(
                    multiplexed_json["technology"].strip()
                )

        return {
            "sample_demux_cell_counter": multiplexed_sample_demux_cell_counter,
            "sample_seq_units_mapping": multiplexed_sample_seq_units_mapping,
            "sample_technologies_mapping": multiplexed_sample_technologies_mapping,
        }

    def get_multiplexed_with_mapping(self, multiplexed_libraries_metadata: List[Dict]):
        """
        Return a dictionary with keys being specific demux ids,
        and the values being all ids that this sample was multiplexed with.
        """
        multiplexed_with_mapping = {}
        for library_metadata in multiplexed_libraries_metadata:
            multiplexed_library_sample_ids = library_metadata["demux_samples"]
            for multiplexed_sample_id in multiplexed_library_sample_ids:
                # Remove sample ID from a mapping as sample cannot be
                # multiplexed with itself.
                multiplexed_library_sample_ids_copy = set(multiplexed_library_sample_ids)
                multiplexed_library_sample_ids_copy.discard(multiplexed_sample_id)

                # Populate multiplexed sample mapping.
                if multiplexed_sample_id not in multiplexed_with_mapping:
                    multiplexed_with_mapping[multiplexed_sample_id] = set()
                multiplexed_with_mapping[multiplexed_sample_id].update(
                    multiplexed_library_sample_ids_copy
                )

        return multiplexed_with_mapping

    def get_multiplexed_with_combined_metadata(
        self,
        scpca_sample_id,
        multiplexed_with_mapping,
        multiplexed_combined_metadata_by_sample,
    ):
        """
        Returns a list of combined_metadata of all samples
        that the given sample was multiplexed with.
        """

        multiplexed_with_combined_metadata = []
        current_sample_library_ids = set(
            library["scpca_library_id"]
            for library in multiplexed_combined_metadata_by_sample[scpca_sample_id]
        )
        multiplexed_sample_ids = sorted(multiplexed_with_mapping[scpca_sample_id])

        for multiplexed_sample_id in multiplexed_sample_ids:
            multiplexed_with_combined_metadata.extend(
                [
                    library
                    for library in multiplexed_combined_metadata_by_sample[multiplexed_sample_id]
                    # In general, the multiplexed_sample_id was multiplexed with the current sample,
                    # but we have to clarify that the right libraries are accounted for.
                    if library["scpca_library_id"] in current_sample_library_ids
                ]
            )

        return multiplexed_with_combined_metadata

    def get_multiplexed_library_path_mapping(self) -> Dict:
        """Returns dictionary which maps library ids to their location in the filesystem."""
        multiplexed_library_path_mapping = {}
        # Sort and iterate over multiplexed directories
        for multiplexed_sample_dir in sorted(Path(self.input_data_path).rglob("*,*")):
            # Sort and iterate over libraries within those directories
            for filename_path in sorted(Path(multiplexed_sample_dir).rglob("*_metadata.json")):
                library_id = filename_path.name.split("_")[0]
                multiplexed_library_path_mapping[library_id] = multiplexed_sample_dir

        return multiplexed_library_path_mapping

    def get_non_downloadable_sample_ids(self) -> Set:
        """
        Retrieves set of all ids which are not currently downloadable.
        Some samples will exist but their contents cannot be shared yet.
        When this happens their corresponding sample folder will not exist.
        """
        with open(self.input_samples_metadata_file_path) as samples_csv_file:
            samples_metadata = [sample for sample in csv.DictReader(samples_csv_file)]

        non_downloadable_sample_ids = set()

        for sample_metadata in samples_metadata:
            scpca_sample_id = sample_metadata["scpca_sample_id"]
            sample_dir = self.get_sample_input_data_dir(scpca_sample_id)
            if not sample_dir.exists():
                non_downloadable_sample_ids.add(scpca_sample_id)

        return non_downloadable_sample_ids

    def get_library_metadata_keys(self, all_keys, modalities=()):
        """Returns a set of library metadata keys based on the modalities context."""
        excluded_keys = {
            "scpca_sample_id",
        }

        if Sample.Modalities.CITE_SEQ not in modalities:
            excluded_keys.add("has_citeseq")

        if Sample.Modalities.SPATIAL in modalities:
            excluded_keys.update(
                (
                    "filtered_cells",
                    "filtered_spots",
                    "tissue_spots",
                    "unfiltered_cells",
                    "unfiltered_spots",
                )
            )

        return all_keys.difference(excluded_keys)

    def get_metadata_field_names(self, columns, modality):
        """Returns a list of metadata field names based on the modality context."""
        ordering = {
            Sample.Modalities.MULTIPLEXED: (
                "scpca_sample_id",
                "scpca_library_id",
                "scpca_project_id",
                "technology",
                "seq_unit",
                "total_reads",
                "mapped_reads",
                "genome_assembly",
                "mapping_index",
                "date_processed",
                "spaceranger_version",
                "workflow",
                "workflow_version",
                "workflow_commit",
                "diagnosis",
                "subdiagnosis",
                "pi_name",
                "project_title",
                "disease_timing",
                "age_at_diagnosis",
                "sex",
                "tissue_location",
                "treatment",
                "participant_id",
                "submitter",
                "submitter_id",
            ),
            Sample.Modalities.SINGLE_CELL: (
                "scpca_sample_id",
                "scpca_library_id",
                "diagnosis",
                "subdiagnosis",
                "seq_unit",
                "technology",
                "sample_cell_count_estimate",
                "scpca_project_id",
                "pi_name",
                "project_title",
                "disease_timing",
                "age_at_diagnosis",
                "sex",
                "tissue_location",
            ),
            Sample.Modalities.SPATIAL: (
                "scpca_project_id",
                "scpca_sample_id",
                "scpca_library_id",
                "technology",
                "seq_unit",
                "total_reads",
                "mapped_reads",
                "genome_assembly",
                "mapping_index",
                "date_processed",
                "spaceranger_version",
                "workflow",
                "workflow_version",
                "workflow_commit",
                "diagnosis",
                "subdiagnosis",
                "pi_name",
                "project_title",
                "disease_timing",
                "age_at_diagnosis",
                "sex",
                "tissue_location",
                "treatment",
                "participant_id",
                "submitter",
                "submitter_id",
            ),
        }

        return sorted(
            sorted((c for c in columns), key=str.lower),  # Sort by a column name first.
            key=lambda k: (
                ordering[modality].index(k)  # Then enforce expected ordering.
                if k in ordering[modality]
                else float("inf")
            ),
        )

    def get_combined_metadata_by_sample(
        self, all_samples_combined_metadata_by_modality: List[Dict]
    ) -> Dict[str, List[Dict]]:
        """
        Iterates over a list of unsorted library metadata dicts
        and organizes them into a dictionary with keys being sample ids
        and values being a list of the sample's associated libraries.
        """
        combined_metadata_by_sample = {}
        for library in all_samples_combined_metadata_by_modality:
            if library["scpca_sample_id"] not in combined_metadata_by_sample:
                combined_metadata_by_sample[library["scpca_sample_id"]] = []
            combined_metadata_by_sample[library["scpca_sample_id"]].append(library)

        return combined_metadata_by_sample

    def get_sample_libraries_mapping(self, libraries_metadata):
        """
        Returns a dictionary which maps sample ids to a set of associated library ids.
        """
        sample_libraries_id_mapping = {}

        for library_metadata in libraries_metadata:
            is_not_multiplexed = "demux_samples" not in library_metadata

            if is_not_multiplexed:
                if library_metadata["scpca_sample_id"] not in sample_libraries_id_mapping:
                    sample_libraries_id_mapping[library_metadata["scpca_sample_id"]] = set()

                sample_libraries_id_mapping[library_metadata["scpca_sample_id"]].add(
                    library_metadata["scpca_library_id"]
                )
            else:
                multiplexed_library_sample_ids = library_metadata["demux_samples"]
                for multiplexed_sample_id in multiplexed_library_sample_ids:
                    if multiplexed_sample_id not in sample_libraries_id_mapping:
                        sample_libraries_id_mapping[multiplexed_sample_id] = set()
                    sample_libraries_id_mapping[multiplexed_sample_id].add(
                        library_metadata["scpca_library_id"]
                    )

        return sample_libraries_id_mapping

    def get_sample_metadata_keys(self, all_keys, modalities=()):
        """Returns a set of metadata keys based on the modalities context."""
        excluded_keys = {
            "demux_cell_count_estimate",
            "has_bulk_rna_seq",
            "has_cite_seq_data",
            "has_multiplexed_data",
            "has_single_cell_data",
            "has_spatial_data",
            "multiplexed_with",
            "seq_units",
            "technologies",
        }

        if Sample.Modalities.MULTIPLEXED in modalities:
            excluded_keys.update(
                (
                    "alevin_fry_version",
                    "date_processed",
                    "filtered_cell_count",
                    "mapped_reads",
                    "scpca_library_id",
                    "sample_cell_count_estimate",
                    "total_reads",
                    "workflow",
                    "workflow_commit",
                    "workflow_version",
                )
            )

        if Sample.Modalities.SPATIAL in modalities:
            excluded_keys.update(
                (
                    "alevin_fry_version",
                    "filtered_cell_count",
                    "filtering_method",
                    "salmon_version",
                    "sample_cell_count_estimate",
                    "transcript_type",
                    "unfiltered_cells",
                    "workflow_version",
                )
            )

        return all_keys.difference(excluded_keys)

    def get_multiplexed_samples_metadata(
        self, updated_samples_metadata: List[Dict], sample_id: str
    ) -> List:
        """Returns a list of samples metadata after filtering out all nonmultiplexed samples."""
        multiplexed_sample_ids = self.get_demux_sample_ids()  # Unified multiplexed sample ID set.

        multiplexed_samples_metadata = []

        for sample_metadata in updated_samples_metadata:
            multiplexed_sample_id = sample_metadata["scpca_sample_id"]
            if multiplexed_sample_id not in multiplexed_sample_ids:  # Skip non-multiplexed samples.
                continue

            if sample_id and multiplexed_sample_id != sample_id:
                continue

            multiplexed_samples_metadata.append(sample_metadata)

        return multiplexed_samples_metadata

    def get_sample_input_data_dir(self, sample_scpca_id):
        """Returns an input data directory based on a sample ID."""
        return self.input_data_path / sample_scpca_id

    def load_data(self, sample_id: str = None, **kwargs) -> None:
        """
        Goes through a project directory's contents, parses multiple level metadata
        files, writes combined metadata into resulting files.

        Returns a list of project's computed files.
        """
        self.create_anndata_readme_file()
        self.create_anndata_merged_readme_file()
        self.create_multiplexed_readme_file()
        self.create_single_cell_readme_file()
        self.create_single_cell_merged_readme_file()
        self.create_spatial_readme_file()

        combined_metadata = self.handle_samples_metadata(sample_id)

        self.write_combined_metadata_libraries(combined_metadata)

        (
            file_mappings_by_format,
            workflow_versions_by_modality,
        ) = Sample.create_sample_computed_files(
            combined_metadata,
            self,
            self.get_non_downloadable_sample_ids(),
            self.get_multiplexed_library_path_mapping(),
            kwargs["max_workers"],
            kwargs["clean_up_output_data"],
            kwargs["update_s3"],
            sample_id=sample_id,
        )

        self.create_project_computed_files(
            file_mappings_by_format,
            workflow_versions_by_modality,
            clean_up_output_data=kwargs["clean_up_output_data"],
            update_s3=kwargs["update_s3"],
        )

        # Set modality flags based on a real data availability.
        self.has_bulk_rna_seq = self.samples.filter(has_bulk_rna_seq=True).exists()
        self.has_cite_seq_data = self.samples.filter(has_cite_seq_data=True).exists()
        self.has_multiplexed_data = self.samples.filter(has_multiplexed_data=True).exists()
        self.has_single_cell_data = self.samples.filter(has_single_cell_data=True).exists()
        self.has_spatial_data = self.samples.filter(has_spatial_data=True).exists()
        self.includes_anndata = self.samples.filter(includes_anndata=True).exists()
        self.includes_cell_lines = self.samples.filter(is_cell_line=True).exists()
        self.includes_xenografts = self.samples.filter(is_xenograft=True).exists()
        self.save(
            update_fields=(
                "has_bulk_rna_seq",
                "has_cite_seq_data",
                "has_multiplexed_data",
                "has_single_cell_data",
                "has_spatial_data",
                "includes_anndata",
                "includes_cell_lines",
                "includes_xenografts",
            )
        )

        self.update_counts()

    def handle_samples_metadata(self, sample_id=None):
        # Parses tsv sample metadata file, massages field names
        samples_metadata = self.load_samples_metadata()

        # Parses json library metadata files, massages field names, calculates aggregate values
        updated_samples_metadata, libraries_metadata = self.load_libraries_metadata(
            samples_metadata
        )

        # Combines samples and libraries metadata
        combined_metadata = self.combine_metadata(
            updated_samples_metadata, libraries_metadata, sample_id
        )

        # Creates sample objects and saves them to the db
        Sample.bulk_create_from_dicts(
            updated_samples_metadata,
            self,
            sample_id=sample_id,
        )

        return combined_metadata

    def load_samples_metadata(self) -> List[Dict]:
        # Start with a list of samples and their metadata.
        with open(self.input_samples_metadata_file_path) as samples_csv_file:
            samples_metadata = [sample for sample in csv.DictReader(samples_csv_file)]

        bulk_rna_seq_sample_ids = self.get_bulk_rna_seq_sample_ids()
        demux_sample_ids = self.get_demux_sample_ids()

        for sample_metadata in samples_metadata:
            sample_id = sample_metadata["scpca_sample_id"]
            # Some samples will exist but their contents cannot be shared yet.
            # When this happens their corresponding sample folder will not exist.
            sample_path = Path(self.get_sample_input_data_dir(sample_id))

            self.add_project_metadata(sample_metadata)

            # Rename attribute
            sample_metadata["age_at_diagnosis"] = sample_metadata.pop("age")

            sample_metadata.update(
                {
                    "has_bulk_rna_seq": sample_id in bulk_rna_seq_sample_ids,
                    "has_multiplexed_data": sample_id in demux_sample_ids,
                    "has_cite_seq_data": any(sample_path.glob("*_adt.*")),
                    "has_single_cell_data": any(sample_path.glob("*_metadata.json")),
                    "has_spatial_data": any(sample_path.rglob("*_spatial/*_metadata.json")),
                    "includes_anndata": any(sample_path.glob("*.h5ad")),
                }
            )

        return samples_metadata

    def load_libraries_metadata(self, samples_metadata: List[Dict]):

        libraries_metadata = {
            Sample.Modalities.SINGLE_CELL: [],
            Sample.Modalities.SPATIAL: [],
            Sample.Modalities.MULTIPLEXED: self.get_multiplexed_libraries_metadata(),
        }

        updated_samples_metadata = samples_metadata.copy()
        multiplexed_remaining_fields = self.get_multiplexed_aggregate_fields()
        multiplexed_with_mapping = self.get_multiplexed_with_mapping(
            libraries_metadata[Sample.Modalities.MULTIPLEXED]
        )

        for updated_sample_metadata in updated_samples_metadata:

            sample_id = updated_sample_metadata["scpca_sample_id"]
            sample_dir = self.get_sample_input_data_dir(updated_sample_metadata["scpca_sample_id"])
            sample_cell_count_estimate = 0
            sample_seq_units = set()
            sample_technologies = set()

            library_metadata_paths = sorted(
                list(Path(sample_dir).glob("*_metadata.json"))
                + list(Path(sample_dir).rglob("*_spatial/*_metadata.json"))
            )
            for filename_path in library_metadata_paths:
                with open(filename_path) as library_metadata_json_file:
                    library_json = json.load(library_metadata_json_file)

                library_json["scpca_library_id"] = library_json.pop("library_id")
                library_json["scpca_sample_id"] = library_json.pop("sample_id")

                if "filtered_cells" in library_json:
                    library_json["filtered_cell_count"] = library_json.pop("filtered_cells")
                    sample_cell_count_estimate += library_json["filtered_cell_count"]

                sample_seq_units.add(library_json["seq_unit"].strip())
                sample_technologies.add(library_json["technology"].strip())

                if "spatial" in str(filename_path):
                    libraries_metadata[Sample.Modalities.SPATIAL].append(library_json)
                else:
                    libraries_metadata[Sample.Modalities.SINGLE_CELL].append(library_json)

            # Update aggregate values
            if updated_sample_metadata["has_multiplexed_data"]:
                sample_seq_units = multiplexed_remaining_fields["sample_seq_units_mapping"].get(
                    sample_id
                )
                sample_technologies = multiplexed_remaining_fields[
                    "sample_technologies_mapping"
                ].get(sample_id)
                updated_sample_metadata["demux_cell_count_estimate"] = multiplexed_remaining_fields[
                    "sample_demux_cell_counter"
                ].get(sample_id)

            updated_sample_metadata["sample_cell_count_estimate"] = sample_cell_count_estimate

            updated_sample_metadata["multiplexed_with"] = sorted(
                multiplexed_with_mapping.get(updated_sample_metadata["scpca_sample_id"], ())
            )
            updated_sample_metadata["seq_units"] = ", ".join(
                sorted(sample_seq_units, key=str.lower)
            )
            updated_sample_metadata["technologies"] = ", ".join(
                sorted(sample_technologies, key=str.lower)
            )

        return (updated_samples_metadata, libraries_metadata)

    def combine_metadata(self, updated_samples_metadata, libraries_metadata, sample_id):
        combined_metadata = {
            Sample.Modalities.SINGLE_CELL: [],
            Sample.Modalities.SPATIAL: [],
            Sample.Modalities.MULTIPLEXED: [],
        }

        for modality in combined_metadata.keys():
            if not libraries_metadata[modality]:
                continue

            modalities = {modality}
            if modality is Sample.Modalities.SINGLE_CELL and self.has_cite_seq_data:
                modalities.add(Sample.Modalities.CITE_SEQ)

            sample_metadata_keys = self.get_sample_metadata_keys(
                utils.get_keys_from_dicts(updated_samples_metadata), modalities=modalities
            )
            library_metadata_keys = self.get_library_metadata_keys(
                utils.get_keys_from_dicts(libraries_metadata[modality]),
                modalities=modalities,
            )

            unfiltered_samples_metadata = (
                updated_samples_metadata
                if modality is not Sample.Modalities.MULTIPLEXED
                else self.get_multiplexed_samples_metadata(updated_samples_metadata, sample_id)
            )
            samples_metadata_filtered_keys = utils.filter_dict_list_by_keys(
                unfiltered_samples_metadata, sample_metadata_keys
            )
            libraries_metadata_filtered_keys = utils.filter_dict_list_by_keys(
                libraries_metadata[modality], library_metadata_keys
            )
            sample_libraries_mapping = self.get_sample_libraries_mapping(
                libraries_metadata[modality]
            )

            # Combine metadata
            for sample_metadata_filtered_keys in samples_metadata_filtered_keys:
                scpca_sample_id = sample_metadata_filtered_keys["scpca_sample_id"]
                if sample_id and scpca_sample_id != sample_id:
                    continue

                sample_libraries_metadata = (
                    library
                    for library in libraries_metadata_filtered_keys
                    if library["scpca_library_id"]
                    in sample_libraries_mapping.get(scpca_sample_id, set())
                )

                for sample_library_metadata in sample_libraries_metadata:
                    sample_library_combined_metadata = (
                        sample_library_metadata | sample_metadata_filtered_keys
                    )
                    combined_metadata[modality].append(sample_library_combined_metadata)

        return combined_metadata

    def write_combined_metadata_libraries(self, combined_metadata: Dict[str, List[Dict]]) -> None:
        """
        Takes all combined_metadata as lists of libraries (accessed by modality),
        and writes them to tsv files, beginning at the sample level,
        and concluding at the project level. If a project or sample has multiple modalities
        then multiple tsv files will be written as each modality is processed.
        """

        # Pre-calculate mapping to be used for multiplexed samples
        multiplexed_with_mapping = self.get_multiplexed_with_mapping(
            combined_metadata[Sample.Modalities.MULTIPLEXED]
        )

        for modality in combined_metadata.keys():
            if not combined_metadata[modality]:
                continue

            # Establish field names for tsv
            key_set = utils.get_keys_from_dicts(combined_metadata[modality])
            if modality == Sample.Modalities.MULTIPLEXED:
                # add in non-multiplexed single-cell metadata keys to samples_metadata field_names
                key_set = key_set.union(
                    utils.get_keys_from_dicts(combined_metadata[Sample.Modalities.SINGLE_CELL])
                )
            field_names = self.get_metadata_field_names(key_set, modality=modality)

            # Write metadata to files by sample
            combined_metadata_by_sample = self.get_combined_metadata_by_sample(
                combined_metadata[modality]
            )
            for sample_id in combined_metadata_by_sample.keys():
                sample_libraries = combined_metadata_by_sample[sample_id].copy()

                if modality == Sample.Modalities.MULTIPLEXED:
                    sample_libraries.extend(
                        self.get_multiplexed_with_combined_metadata(
                            sample_id,
                            multiplexed_with_mapping,
                            combined_metadata_by_sample,
                        )
                    )

                sample_metadata_path = Sample.get_output_metadata_file_path(sample_id, modality)
                utils.write_dicts_to_file(
                    sample_libraries, sample_metadata_path, fieldnames=field_names
                )

            # Write project metadata to file
            if modality == Sample.Modalities.MULTIPLEXED:
                # Add non-multiplexed samples metadata to project metadata file
                combined_metadata[Sample.Modalities.MULTIPLEXED].extend(
                    combined_metadata[Sample.Modalities.SINGLE_CELL]
                )
            # Project file data has to be sorted by library_id
            sorted_combined_metadata_by_modality = sorted(
                combined_metadata[modality],
                key=lambda cm: (cm["scpca_sample_id"], cm["scpca_library_id"]),
            )
            project_metadata_path = f"output_{modality.lower()}_metadata_file_path"
            utils.write_dicts_to_file(
                sorted_combined_metadata_by_modality,
                getattr(self, project_metadata_path),
                fieldnames=field_names,
            )

    def purge(self, delete_from_s3=False):
        """Purges project and its related data."""
        for sample in self.samples.all():
            for computed_file in sample.computed_files:
                if delete_from_s3:
                    computed_file.delete_s3_file(force=True)
                computed_file.delete()
            sample.delete()

        for computed_file in self.computed_files:
            if delete_from_s3:
                computed_file.delete_s3_file(force=True)
            computed_file.delete()

        ProjectSummary.objects.filter(project=self).delete()
        self.delete()

    def update_counts(self):
        """
        The Project and ProjectSummary models cache aggregated sample metadata.
        We need to update these after any project's sample gets added/deleted.
        """

        additional_metadata_keys = set()
        diagnoses = set()
        diagnoses_counts = Counter()
        disease_timings = set()
        modalities = set()
        organisms = set()
        seq_units = set()
        summaries_counts = Counter()
        technologies = set()

        for sample in self.samples.all():
            additional_metadata_keys.update(sample.additional_metadata.keys())
            diagnoses.add(sample.diagnosis)
            diagnoses_counts.update({sample.diagnosis: 1})
            disease_timings.add(sample.disease_timing)
            modalities.update(sample.modalities)
            if "organism" in sample.additional_metadata:
                organisms.add(sample.additional_metadata["organism"])

            sample_seq_units = sample.seq_units.split(", ")
            sample_technologies = sample.technologies.split(", ")
            for seq_unit in sample_seq_units:
                for technology in sample_technologies:
                    summaries_counts.update(
                        {(sample.diagnosis, seq_unit.strip(), technology.strip()): 1}
                    )

            seq_units.update(sample_seq_units)
            technologies.update(sample_technologies)

        diagnoses_strings = sorted(
            (f"{diagnosis} ({count})" for diagnosis, count in diagnoses_counts.items())
        )
        downloadable_sample_count = (
            self.samples.filter(sample_computed_files__isnull=False).distinct().count()
        )
        multiplexed_sample_count = self.samples.filter(has_multiplexed_data=True).count()
        non_downloadable_samples_count = self.samples.filter(
            has_multiplexed_data=False, has_single_cell_data=False, has_spatial_data=False
        ).count()
        sample_count = self.samples.count()
        seq_units = sorted((seq_unit for seq_unit in seq_units if seq_unit))
        technologies = sorted((technology for technology in technologies if technology))
        unavailable_samples_count = max(
            sample_count - downloadable_sample_count - non_downloadable_samples_count, 0
        )

        if self.has_multiplexed_data and "multiplexed_with" in additional_metadata_keys:
            additional_metadata_keys.remove("multiplexed_with")

        self.additional_metadata_keys = ", ".join(sorted(additional_metadata_keys, key=str.lower))
        self.diagnoses = ", ".join(sorted(diagnoses))
        self.diagnoses_counts = ", ".join(diagnoses_strings)
        self.disease_timings = ", ".join(disease_timings)
        self.downloadable_sample_count = downloadable_sample_count
        self.modalities = sorted(modalities)
        self.multiplexed_sample_count = multiplexed_sample_count
        self.organisms = sorted(organisms)
        self.sample_count = sample_count
        self.seq_units = ", ".join(seq_units)
        self.technologies = ", ".join(technologies)
        self.unavailable_samples_count = unavailable_samples_count
        self.save()

        for (diagnosis, seq_unit, technology), count in summaries_counts.items():
            project_summary, _ = ProjectSummary.objects.get_or_create(
                diagnosis=diagnosis, project=self, seq_unit=seq_unit, technology=technology
            )
            project_summary.sample_count = count
            project_summary.save(update_fields=("sample_count",))<|MERGE_RESOLUTION|>--- conflicted
+++ resolved
@@ -202,92 +202,6 @@
         sample_metadata["pi_name"] = self.pi_name
         sample_metadata["project_title"] = self.title
         sample_metadata["scpca_project_id"] = self.scpca_id
-
-<<<<<<< HEAD
-    def add_contacts(self, contact_email, contact_name):
-        """Creates and adds project contacts."""
-        emails = contact_email.split(common.CSV_MULTI_VALUE_DELIMITER)
-        names = contact_name.split(common.CSV_MULTI_VALUE_DELIMITER)
-
-        if len(emails) != len(names):
-            logger.error("Unable to add ambiguous contacts.")
-            return
-
-        for idx, email in enumerate(emails):
-            if email in IGNORED_INPUT_VALUES:
-                continue
-
-            contact, _ = Contact.objects.get_or_create(email=email.lower().strip())
-            contact.name = names[idx].strip()
-            contact.submitter_id = self.pi_name
-            contact.save()
-
-            self.contacts.add(contact)
-
-    def add_external_accessions(
-        self, external_accession, external_accession_url, external_accession_raw
-    ):
-        """Creates and adds project external accessions."""
-        accessions = external_accession.split(common.CSV_MULTI_VALUE_DELIMITER)
-        urls = external_accession_url.split(common.CSV_MULTI_VALUE_DELIMITER)
-        accessions_raw = external_accession_raw.split(common.CSV_MULTI_VALUE_DELIMITER)
-
-        if len(set((len(accessions), len(urls), len(accessions_raw)))) != 1:
-            logger.error("Unable to add ambiguous external accessions.")
-            return
-
-        for idx, accession in enumerate(accessions):
-            if accession in IGNORED_INPUT_VALUES:
-                continue
-
-            external_accession, _ = ExternalAccession.objects.get_or_create(
-                accession=accession.strip()
-            )
-            external_accession.url = urls[idx].strip(STRIPPED_INPUT_VALUES)
-            external_accession.has_raw = utils.boolean_from_string(accessions_raw[idx].strip())
-            external_accession.save()
-
-            self.external_accessions.add(external_accession)
-
-    def add_publications(self, citation, citation_doi):
-        """Creates and adds project publications."""
-        citations = citation.split(common.CSV_MULTI_VALUE_DELIMITER)
-        dois = citation_doi.split(common.CSV_MULTI_VALUE_DELIMITER)
-
-        if len(citations) != len(dois):
-            logger.error("Unable to add ambiguous publications.")
-            return
-
-        for idx, doi in enumerate(dois):
-            if doi in IGNORED_INPUT_VALUES:
-                continue
-
-            publication, _ = Publication.objects.get_or_create(doi=doi.strip())
-            publication.citation = citations[idx].strip(STRIPPED_INPUT_VALUES)
-            publication.submitter_id = self.pi_name
-            publication.save()
-
-            self.publications.add(publication)
-=======
-    @staticmethod
-    def process_computed_file(computed_file, clean_up_output_data, update_s3):
-        """Processes saving, upload and cleanup of a single computed file."""
-        logger.info(f"Processing {computed_file}")
-
-        computed_file.save()
-        if update_s3:
-            logger.info(f"Uploading {computed_file}")
-            computed_file.create_s3_file()
-
-        # Don't clean up multiplexed sample zips until the project is done
-        is_multiplexed_sample = computed_file.sample and computed_file.sample.has_multiplexed_data
-
-        if clean_up_output_data and not is_multiplexed_sample:
-            computed_file.zip_file_path.unlink(missing_ok=True)
-
-        # Close DB connection for each thread.
-        connection.close()
->>>>>>> 39ff6ff2
 
     def create_anndata_readme_file(self):
         """Creates an annotation metadata README file."""
