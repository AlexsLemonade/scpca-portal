--- conflicted
+++ resolved
@@ -300,22 +300,17 @@
         Return all of a project's file paths that are suitable for the passed download config.
         """
         # Spatial samples do not have bulk or merged project files
-<<<<<<< HEAD
-        if download_config["modality"] == Library.Modalities.SPATIAL:
+        if download_config["modality"] == Modalities.SPATIAL:
             return OriginalFile.objects.none()
-=======
-        if download_config["modality"] == Modalities.SPATIAL:
-            return []
->>>>>>> feb0b597
 
         original_files = OriginalFile.downloadable_objects.filter(
             project_id=self.scpca_id, is_project_file=True
         )
 
         if download_config["includes_merged"]:
-            if download_config["format"] == Library.FileFormats.ANN_DATA:
+            if download_config["format"] == FileFormats.ANN_DATA:
                 return original_files.exclude(is_single_cell_experiment=True)
-            if download_config["format"] == Library.FileFormats.SINGLE_CELL_EXPERIMENT:
+            if download_config["format"] == FileFormats.SINGLE_CELL_EXPERIMENT:
                 return original_files.exclude(is_anndata=True)
 
         return original_files.filter(is_merged=False)
