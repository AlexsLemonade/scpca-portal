import csv
import logging
from collections import Counter
from pathlib import Path
from typing import Dict, List

from django.contrib.postgres.fields import ArrayField
from django.db import models

from scpca_portal import common, metadata_file, s3, utils
from scpca_portal.models.base import CommonDataAttributes, TimestampedModel
from scpca_portal.models.computed_file import ComputedFile
from scpca_portal.models.contact import Contact
from scpca_portal.models.external_accession import ExternalAccession
from scpca_portal.models.library import Library
from scpca_portal.models.project_summary import ProjectSummary
from scpca_portal.models.publication import Publication
from scpca_portal.models.sample import Sample

logger = logging.getLogger()


class Project(CommonDataAttributes, TimestampedModel):
    class Meta:
        db_table = "projects"
        get_latest_by = "updated_at"
        ordering = ["updated_at"]

    abstract = models.TextField()
    additional_metadata_keys = models.TextField(blank=True, null=True)
    additional_restrictions = models.TextField(blank=True, null=True)
    data_file_paths = ArrayField(models.TextField(), default=list)
    diagnoses = models.TextField(blank=True, null=True)
    diagnoses_counts = models.TextField(blank=True, null=True)
    disease_timings = models.TextField()
    downloadable_sample_count = models.IntegerField(default=0)
    has_single_cell_data = models.BooleanField(default=False)
    has_spatial_data = models.BooleanField(default=False)
    human_readable_pi_name = models.TextField()
    includes_anndata = models.BooleanField(default=False)
    includes_cell_lines = models.BooleanField(default=False)
    includes_merged_anndata = models.BooleanField(default=False)
    includes_merged_sce = models.BooleanField(default=False)
    includes_xenografts = models.BooleanField(default=False)
    modalities = ArrayField(models.TextField(), default=list)
    multiplexed_sample_count = models.IntegerField(default=0)
    organisms = ArrayField(models.TextField(), default=list)
    pi_name = models.TextField()
    sample_count = models.IntegerField(default=0)
    scpca_id = models.TextField(unique=True)
    seq_units = models.TextField(blank=True, null=True)
    technologies = models.TextField(blank=True, null=True)
    title = models.TextField()
    unavailable_samples_count = models.PositiveIntegerField(default=0)

    contacts = models.ManyToManyField(Contact)
    external_accessions = models.ManyToManyField(ExternalAccession)
    publications = models.ManyToManyField(Publication)

    def __str__(self):
        return f"Project {self.scpca_id}"

    @classmethod
    def get_from_dict(cls, data: Dict):
        project = cls(scpca_id=data.pop("scpca_project_id"))
        # Assign values to remaining properties
        for key in data.keys():
            if hasattr(project, key):
                if key.startswith("includes_") or key.startswith("has_"):
                    setattr(project, key, utils.boolean_from_string(data.get(key, False)))
                else:
                    setattr(project, key, data.get(key))

        project.data_file_paths = project.get_data_file_paths()

        return project

    @staticmethod
    def get_input_project_metadata_file_path():
        return common.INPUT_DATA_PATH / "project_metadata.csv"

    @property
    def computed_files(self):
        return self.project_computed_files.order_by("created_at")

    @property
    def input_data_path(self):
        return common.INPUT_DATA_PATH / self.scpca_id

    @property
    def input_merged_data_path(self):
        return self.input_data_path / "merged"

    @property
    def input_bulk_metadata_file_path(self):
        return self.input_data_path / "bulk" / f"{self.scpca_id}_bulk_metadata.tsv"

    @property
    def input_bulk_quant_file_path(self):
        return self.input_data_path / "bulk" / f"{self.scpca_id}_bulk_quant.tsv"

    @property
    def input_merged_summary_report_file_path(self):
        return self.input_merged_data_path / f"{self.scpca_id}_merged-summary-report.html"

    @property
    def input_samples_metadata_file_path(self):
        return self.input_data_path / "samples_metadata.csv"

    @property
    def multiplexed_computed_file(self):
        try:
            return self.project_computed_files.get(
                modality=ComputedFile.OutputFileModalities.SINGLE_CELL,
                format=ComputedFile.OutputFileFormats.SINGLE_CELL_EXPERIMENT,
                has_multiplexed_data=True,
            )
        except ComputedFile.DoesNotExist:
            pass

    @property
    def single_cell_computed_file(self):
        try:
            return self.project_computed_files.get(
                format=ComputedFile.OutputFileFormats.SINGLE_CELL_EXPERIMENT,
                modality=ComputedFile.OutputFileModalities.SINGLE_CELL,
                includes_merged=False,
            )
        except ComputedFile.DoesNotExist:
            pass

    @property
    def single_cell_merged_computed_file(self):
        try:
            return self.project_computed_files.get(
                format=ComputedFile.OutputFileFormats.SINGLE_CELL_EXPERIMENT,
                modality=ComputedFile.OutputFileModalities.SINGLE_CELL,
                includes_merged=True,
            )
        except ComputedFile.DoesNotExist:
            pass

    @property
    def single_cell_anndata_computed_file(self):
        try:
            return self.project_computed_files.get(
                format=ComputedFile.OutputFileFormats.ANN_DATA,
                modality=ComputedFile.OutputFileModalities.SINGLE_CELL,
                includes_merged=False,
            )
        except ComputedFile.DoesNotExist:
            pass

    @property
    def single_cell_anndata_merged_computed_file(self):
        try:
            return self.project_computed_files.get(
                format=ComputedFile.OutputFileFormats.ANN_DATA,
                modality=ComputedFile.OutputFileModalities.SINGLE_CELL,
                includes_merged=True,
            )
        except ComputedFile.DoesNotExist:
            pass

    @property
    def spatial_computed_file(self):
        try:
            return self.project_computed_files.get(
                modality=ComputedFile.OutputFileModalities.SPATIAL
            )
        except ComputedFile.DoesNotExist:
            pass

    @property
    def url(self):
        return f"https://scpca.alexslemonade.org/projects/{self.scpca_id}"

    def get_metadata(self) -> Dict:
        return {
            "scpca_project_id": self.scpca_id,
            "pi_name": self.pi_name,
            "project_title": self.title,
        }

    def get_download_config_file_output_name(self, download_config: Dict) -> str:
        """
        Accumulates all applicable name segments, concatenates them with an underscore delimiter,
        and returns the string as a unique zip file name.
        """
        if download_config.get("metadata_only", False):
            return f"{self.scpca_id}_ALL_METADATA.zip"

        name_segments = [self.scpca_id, download_config["modality"], download_config["format"]]
        if download_config.get("includes_merged", False):
            name_segments.append("MERGED")

        if self.has_multiplexed_data and not download_config.get("excludes_multiplexed", False):
            name_segments.append("MULTIPLEXED")

        # Change to filename format must be accompanied by an entry in the docs.
        # Each segment should have hyphens and no underscores
        # Each segment should be joined by underscores
        file_name = "_".join([segment.replace("_", "-") for segment in name_segments])

        return f"{file_name}.zip"

<<<<<<< HEAD
=======
    def create_computed_files(
        self,
        max_workers=8,  # 8 = 2 file formats * 4 mappings.
        clean_up_output_data=True,
        update_s3=False,
    ):
        """Prepares ready for saving project computed files based on generated file mappings."""

        def on_get_project_file(future):
            if computed_file := future.result():
                computed_file.save()

                if update_s3:
                    s3.upload_output_file(computed_file.s3_key)
                if clean_up_output_data:
                    computed_file.clean_up_local_computed_file()

            # Close DB connection for each thread.
            connection.close()

        with ThreadPoolExecutor(max_workers=max_workers) as tasks:
            for download_config in common.GENERATED_PROJECT_DOWNLOAD_CONFIGURATIONS:
                tasks.submit(
                    ComputedFile.get_project_file,
                    self,
                    download_config,
                    self.get_download_config_file_output_name(download_config),
                ).add_done_callback(on_get_project_file)

        self.update_downloadable_sample_count()

>>>>>>> 02fbcdb4
    def get_data_file_paths(self) -> List[Path]:
        """
        Retrieves existing merged and bulk data file paths on the aws input bucket
        and returns them as a list.
        """
        merged_relative_path = Path(f"{self.scpca_id}/merged/")
        bulk_relative_path = Path(f"{self.scpca_id}/bulk/")

        merged_data_file_paths = s3.list_input_paths(merged_relative_path)
        bulk_data_file_paths = s3.list_input_paths(bulk_relative_path)

        return merged_data_file_paths + bulk_data_file_paths

    def get_bulk_rna_seq_sample_ids(self):
        """Returns set of bulk RNA sequencing sample IDs."""
        bulk_rna_seq_sample_ids = set()
        if self.has_bulk_rna_seq:
            with open(self.input_bulk_metadata_file_path, "r") as bulk_metadata_file:
                bulk_rna_seq_sample_ids.update(
                    (
                        line["sample_id"]
                        for line in csv.DictReader(bulk_metadata_file, delimiter=common.TAB)
                    )
                )
        return bulk_rna_seq_sample_ids

    def get_additional_terms(self):
        if not self.additional_restrictions:
            return ""

        with open(
            common.TEMPLATE_PATH / "readme/additional_terms/research_academic_only.md"
        ) as additional_terms_file:
            return additional_terms_file.read()

    def get_download_config_file_paths(self, download_config: Dict) -> List[Path]:
        """
        Return all of a project's file paths that are suitable for the passed download config.
        """
        # Spatial samples do not have bulk or merged project files
        if download_config["modality"] == Library.Modalities.SPATIAL:
            return []

        data_file_path_objects = [Path(fp) for fp in self.data_file_paths]

        if download_config["includes_merged"]:
            omit_suffixes = set(common.FORMAT_EXTENSIONS.values())
            omit_suffixes.remove(common.FORMAT_EXTENSIONS.get(download_config["format"], None))

            return [
                file_path
                for file_path in data_file_path_objects
                if file_path.suffix not in omit_suffixes
            ]

        return [
            file_path for file_path in data_file_path_objects if file_path.parent.name != "merged"
        ]

    def load_metadata(self) -> None:
        """
        Loads sample and library metadata files, creates Sample and Library objects,
        and archives Project and Sample computed files.
        """
        self.load_samples()
        self.load_libraries()

        self.update_sample_derived_properties()
        self.update_project_derived_properties()

    def load_samples(self) -> None:
        """
        Parses sample metadata csv and creates Sample objects
        """
        samples_metadata = metadata_file.load_samples_metadata(
            self.input_samples_metadata_file_path
        )

        Sample.bulk_create_from_dicts(samples_metadata, self)

    def load_libraries(self) -> None:
        """
        Parses library metadata json files and creates Library objects
        """
        library_metadata_paths = set(Path(self.input_data_path).rglob("*_metadata.json"))
        all_libraries_metadata = [
            metadata_file.load_library_metadata(lib_path) for lib_path in library_metadata_paths
        ]
        for library_metadata in all_libraries_metadata:
            # Multiplexed samples are represented in scpca_sample_id as comma separated lists
            # This ensures that all samples with be related to the correct library
            for sample_id in library_metadata["scpca_sample_id"].split(","):
                # We create samples based on what is in samples_metadata.csv
                # If the sample folder is in the input bucket, but not listed
                # we should skip creating that library as the sample won't exist.
                if sample := self.samples.filter(scpca_id=sample_id).first():
                    Library.bulk_create_from_dicts([library_metadata], sample)

    def purge(self, delete_from_s3=False) -> None:
        """Purges project and its related data."""
        for sample in self.samples.all():
            for computed_file in sample.computed_files:
                if delete_from_s3:
                    s3.delete_output_file(computed_file.s3_key)
                computed_file.delete()
            for library in sample.libraries.all():
                # If library has other samples that it is related to, then don't delete it
                if len(library.samples.all()) == 1:
                    library.delete()
            sample.delete()

        for computed_file in self.computed_files:
            if delete_from_s3:
                s3.delete_output_file(computed_file.s3_key)
            computed_file.delete()

        ProjectSummary.objects.filter(project=self).delete()
        self.delete()

    def update_sample_derived_properties(self):
        """
        Updates sample properties that are derived from the querying of library data
        after all samples have been processed.
        """
        self.update_sample_modality_properties()
        self.update_sample_aggregate_properties()

    def update_sample_modality_properties(self):
        """
        Updates sample modality properties,
        derived from the existence of a certain attribute within a collection of Libraries.
        """
        # Set modality flags based on a real data availability.
        for sample in self.samples.all():
            sample.has_bulk_rna_seq = sample.scpca_id in self.get_bulk_rna_seq_sample_ids()
            sample.has_cite_seq_data = sample.libraries.filter(has_cite_seq_data=True).exists()
            sample.has_multiplexed_data = sample.libraries.filter(is_multiplexed=True).exists()
            sample.has_single_cell_data = sample.libraries.filter(
                modality=Library.Modalities.SINGLE_CELL
            ).exists()
            sample.has_spatial_data = sample.libraries.filter(
                modality=Library.Modalities.SPATIAL
            ).exists()
            sample.includes_anndata = sample.libraries.filter(
                formats__contains=[Library.FileFormats.ANN_DATA]
            ).exists()
            sample.save(
                update_fields=(
                    "has_bulk_rna_seq",
                    "has_cite_seq_data",
                    "has_multiplexed_data",
                    "has_single_cell_data",
                    "has_spatial_data",
                    "includes_anndata",
                )
            )

    def update_sample_aggregate_properties(self):
        """
        The Sample model caches aggregated library metadata.
        We need to update these after libraries are added/deleted.
        """
        for sample in self.samples.all():
            sample_cell_count_estimate = 0
            sample_seq_units = set()
            sample_technologies = set()

            for library in sample.libraries.all():
                if library.modality == Library.Modalities.SINGLE_CELL:
                    if not library.is_multiplexed:
                        sample_cell_count_estimate += library.metadata.get("filtered_cell_count")

                sample_seq_units.add(library.metadata["seq_unit"].strip())
                sample_technologies.add(library.metadata["technology"].strip())

            sample.seq_units = ", ".join(sorted(sample_seq_units, key=str.lower))
            sample.technologies = ", ".join(sorted(sample_technologies, key=str.lower))

            if multiplexed_library := sample.libraries.filter(is_multiplexed=True).first():
                multiplexed_ids = set(s.scpca_id for s in multiplexed_library.samples.all())
                sample.multiplexed_with = sorted(multiplexed_ids.difference({sample.scpca_id}))
                sample.demux_cell_count_estimate = multiplexed_library.metadata[
                    "sample_cell_estimates"
                ].get(sample.scpca_id)
            else:
                sample.sample_cell_count_estimate = sample_cell_count_estimate

            sample.save()

    def update_project_derived_properties(self):
        """
        Updates project properties that are derived from the querying of Sample data
        after all Samples have been processed.
        """
        self.update_project_modality_properties()
        self.update_project_aggregate_properties()

    def update_project_modality_properties(self):
        """
        Updates project modality properties,
        which are derived from the existence of a certain attribute within a collection of Samples.
        """

        # Set modality flags based on a real data availability.
        self.has_bulk_rna_seq = self.samples.filter(has_bulk_rna_seq=True).exists()
        self.has_cite_seq_data = self.samples.filter(has_cite_seq_data=True).exists()
        self.has_multiplexed_data = self.samples.filter(has_multiplexed_data=True).exists()
        self.has_single_cell_data = self.samples.filter(has_single_cell_data=True).exists()
        self.has_spatial_data = self.samples.filter(has_spatial_data=True).exists()
        self.includes_anndata = self.samples.filter(includes_anndata=True).exists()
        self.includes_cell_lines = self.samples.filter(is_cell_line=True).exists()
        self.includes_xenografts = self.samples.filter(is_xenograft=True).exists()
        self.save(
            update_fields=(
                "has_bulk_rna_seq",
                "has_cite_seq_data",
                "has_multiplexed_data",
                "has_single_cell_data",
                "has_spatial_data",
                "includes_anndata",
                "includes_cell_lines",
                "includes_xenografts",
            )
        )

    def update_project_aggregate_properties(self):
        """
        The Project and ProjectSummary models cache aggregated sample metadata.
        We need to update these after any project's sample gets added/deleted.
        """

        additional_metadata_keys = set()
        diagnoses = set()
        diagnoses_counts = Counter()
        disease_timings = set()
        modalities = set()
        organisms = set()
        seq_units = set()
        summaries_counts = Counter()
        technologies = set()

        for sample in self.samples.all():
            additional_metadata_keys.update(sample.additional_metadata.keys())
            diagnoses.add(sample.diagnosis)
            diagnoses_counts.update({sample.diagnosis: 1})
            disease_timings.add(sample.disease_timing)
            modalities.update(sample.modalities)
            if "organism" in sample.additional_metadata:
                organisms.add(sample.additional_metadata["organism"])

            sample_seq_units = sample.seq_units.split(", ")
            sample_technologies = sample.technologies.split(", ")
            for seq_unit in sample_seq_units:
                for technology in sample_technologies:
                    summaries_counts.update(
                        {(sample.diagnosis, seq_unit.strip(), technology.strip()): 1}
                    )

            seq_units.update(sample_seq_units)
            technologies.update(sample_technologies)

        diagnoses_strings = sorted(
            (f"{diagnosis} ({count})" for diagnosis, count in diagnoses_counts.items())
        )
        multiplexed_sample_count = self.samples.filter(has_multiplexed_data=True).count()
        sample_count = self.samples.count()
        seq_units = sorted((seq_unit for seq_unit in seq_units if seq_unit))
        technologies = sorted((technology for technology in technologies if technology))

        if self.has_multiplexed_data and "multiplexed_with" in additional_metadata_keys:
            additional_metadata_keys.remove("multiplexed_with")

        self.additional_metadata_keys = ", ".join(sorted(additional_metadata_keys, key=str.lower))
        self.diagnoses = ", ".join(sorted(diagnoses))
        self.diagnoses_counts = ", ".join(diagnoses_strings)
        self.disease_timings = ", ".join(disease_timings)
        self.modalities = sorted(modalities)
        self.multiplexed_sample_count = multiplexed_sample_count
        self.organisms = sorted(organisms)
        self.sample_count = sample_count
        self.seq_units = ", ".join(seq_units)
        self.technologies = ", ".join(technologies)
        self.save()

        for (diagnosis, seq_unit, technology), count in summaries_counts.items():
            project_summary, _ = ProjectSummary.objects.get_or_create(
                diagnosis=diagnosis, project=self, seq_unit=seq_unit, technology=technology
            )
            project_summary.sample_count = count
            project_summary.save(update_fields=("sample_count",))

    def update_downloadable_sample_count(self):
        """
        Retrieves downloadable sample counts after the uploading of computed files to s3,
        updates the corresponding attributes on the project object, and saves the object to the db.
        """
        downloadable_sample_count = (
            self.samples.filter(sample_computed_files__isnull=False).distinct().count()
        )
        sample_count = self.samples.count()
        non_downloadable_samples_count = self.samples.filter(
            has_multiplexed_data=False, has_single_cell_data=False, has_spatial_data=False
        ).count()
        unavailable_samples_count = max(
            sample_count - downloadable_sample_count - non_downloadable_samples_count, 0
        )

        self.downloadable_sample_count = downloadable_sample_count
        self.unavailable_samples_count = unavailable_samples_count
        self.save()<|MERGE_RESOLUTION|>--- conflicted
+++ resolved
@@ -204,40 +204,6 @@
 
         return f"{file_name}.zip"
 
-<<<<<<< HEAD
-=======
-    def create_computed_files(
-        self,
-        max_workers=8,  # 8 = 2 file formats * 4 mappings.
-        clean_up_output_data=True,
-        update_s3=False,
-    ):
-        """Prepares ready for saving project computed files based on generated file mappings."""
-
-        def on_get_project_file(future):
-            if computed_file := future.result():
-                computed_file.save()
-
-                if update_s3:
-                    s3.upload_output_file(computed_file.s3_key)
-                if clean_up_output_data:
-                    computed_file.clean_up_local_computed_file()
-
-            # Close DB connection for each thread.
-            connection.close()
-
-        with ThreadPoolExecutor(max_workers=max_workers) as tasks:
-            for download_config in common.GENERATED_PROJECT_DOWNLOAD_CONFIGURATIONS:
-                tasks.submit(
-                    ComputedFile.get_project_file,
-                    self,
-                    download_config,
-                    self.get_download_config_file_output_name(download_config),
-                ).add_done_callback(on_get_project_file)
-
-        self.update_downloadable_sample_count()
-
->>>>>>> 02fbcdb4
     def get_data_file_paths(self) -> List[Path]:
         """
         Retrieves existing merged and bulk data file paths on the aws input bucket
