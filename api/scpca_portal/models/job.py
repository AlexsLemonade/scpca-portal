from datetime import datetime
from typing import List

from django.conf import settings
from django.db import models
from django.utils.timezone import make_aware

from typing_extensions import Self

from scpca_portal import batch
from scpca_portal.enums import JobStates
from scpca_portal.models import Dataset
from scpca_portal.models.base import TimestampedModel


class Job(TimestampedModel):
    class Meta:
        db_table = "jobs"
        get_latest_by = "updated_at"
        ordering = ["updated_at"]

    # Internal Attributes
    attempt = models.PositiveIntegerField(default=1)  # Incremented on every retry
    critical_error = models.BooleanField(default=False)  # Set to True if the job is irrecoverable
    failure_reason = models.TextField(blank=True, null=True)
    retry_on_termination = models.BooleanField(default=False)
    state = models.TextField(choices=JobStates.choices, default=JobStates.CREATED.value)

    submitted_at = models.DateTimeField(null=True)
    completed_at = models.DateTimeField(null=True)
    terminated_at = models.DateTimeField(null=True)

    # Job Information Sent to AWS (via Request)
    batch_job_name = models.TextField(null=True)
    batch_job_definition = models.TextField(null=True)
    batch_job_queue = models.TextField(null=True)
    batch_container_overrides = models.JSONField(default=dict)

    # Job Information Defined from AWS (via Response)
    batch_job_id = models.TextField(null=True)
    batch_status = models.TextField(null=True)  # Set by a cron job

    # Datasets should never be deleted
    dataset = models.ForeignKey(Dataset, null=True, on_delete=models.SET_NULL, related_name="jobs")

    def __str__(self):
        if self.batch_job_id:
            return f"Job {self.id} - {self.batch_job_id} - {self.state}"
        return f"Job {self.id} - {self.state}"

    @staticmethod
    def update_job_state(job: Self, aws_job: dict) -> tuple[Self, bool]:
        """
        Map the AWS Batch job status to the corresponding instance job state.
        Update the instance state and timestamps if the state changes.
        Return the instance and a boolean indicating whether the instance was updated.
        """
        if aws_job.get("isCancelled") or aws_job.get("isTerminated"):
            job.state = JobStates.TERMINATED.value
            job.terminated_at = make_aware(datetime.now())

            return job, True

        state_mapping = {
            "SUCCEEDED": JobStates.COMPLETED.value,
            "FAILED": JobStates.COMPLETED.value,
        }

        aws_job_status = aws_job["status"]
        new_state = state_mapping.get(aws_job_status, JobStates.SUBMITTED.value)

        if job.state == new_state:
            return job, False

        if aws_job_status == "FAILED":
            job.failure_reason = aws_job["statusReason"]

        job.state = new_state
        job.completed_at = make_aware(datetime.now())

        return job, True

    @classmethod
    def get_project_job(cls, project_id: str, download_config_name: str, notify: bool = False):
        """
        Prepare a Job instance for a project without saving it to the db.
        """

        batch_job_name = f"{project_id}-{download_config_name}"
        notify_flag = "--notify" if notify else ""

        return cls(
            batch_job_name=batch_job_name,
            batch_job_queue=settings.AWS_BATCH_JOB_QUEUE_NAME,
            batch_job_definition=settings.AWS_BATCH_JOB_DEFINITION_NAME,
            batch_container_overrides={
                "command": [
                    "python",
                    "manage.py",
                    "generate_computed_file",
                    "--project-id",
                    project_id,
                    "--download-config-name",
                    download_config_name,
                    notify_flag,
                ],
            },
        )

    @classmethod
    def get_sample_job(
        cls,
        sample_id: str,
        download_config_name: str,
        notify: bool = False,
    ):
        """
        Prepare a Job instance for a sample without saving it to the db.
        """

        batch_job_name = f"{sample_id}-{download_config_name}"
        notify_flag = "--notify" if notify else ""

        return cls(
            batch_job_name=batch_job_name,
            batch_job_queue=settings.AWS_BATCH_JOB_QUEUE_NAME,
            batch_job_definition=settings.AWS_BATCH_JOB_DEFINITION_NAME,
            batch_container_overrides={
                "command": [
                    "python",
                    "manage.py",
                    "generate_computed_file",
                    "--sample-id",
                    sample_id,
                    "--download-config-name",
                    download_config_name,
                    notify_flag,
                ],
            },
        )

    @classmethod
<<<<<<< HEAD
    def get_retry_jobs(cls) -> List[Self]:
        """
        Prepare new saved Job instances to retry terminated jobs as the base.
        Exclude those with retry_on_termination is False.
        Set batch fields from base jobs except batch_job_id, and increment attempt by 1.
        Bulk save the new instances and return them.
        """
        retry_jobs = []

        if jobs := Job.objects.filter(state=JobStates.TERMINATED.value, retry_on_termination=True):
            for job in jobs:
                retry_jobs.append(job.get_retry_job())

            Job.objects.bulk_create(retry_jobs)

        return retry_jobs
=======
    def submit_created(cls) -> List[Self]:
        """
        Submit all saved CREATED jobs to AWS Batch.
        Update each job instance's batch_job_id, state, and submitted_at, and
        save the changes to the db on success.
        Return all the submitted jobs.
        """
        submitted_jobs = []

        if jobs := Job.objects.filter(state=JobStates.CREATED.value):
            for job in jobs:
                if aws_job_id := batch.submit_job(job):
                    job.batch_job_id = aws_job_id
                    job.state = JobStates.SUBMITTED.value
                    job.submitted_at = make_aware(datetime.now())
                    submitted_jobs.append(job)

            Job.objects.bulk_update(submitted_jobs, ["batch_job_id", "state", "submitted_at"])

        return submitted_jobs

    @classmethod
    def terminate_submitted(cls) -> List[Self]:
        """
        Terminate all submitted, incomplete jobs on AWS Batch.
        Update each instance's state and terminated_at, and
        save the changes to the db on success.
        Return all the terminated jobs.
        """
        terminated_jobs = []

        if jobs := Job.objects.filter(state=JobStates.SUBMITTED.value):
            for job in jobs:
                if batch.terminate_job(job):
                    job.state = JobStates.TERMINATED.value
                    job.terminated_at = make_aware(datetime.now())
                    terminated_jobs.append(job)

            Job.objects.bulk_update(terminated_jobs, ["state", "terminated_at"])

        return terminated_jobs

    # NOTE: This will be refactored later (e.g., save itself before job submission for job.id)
    @classmethod
    def bulk_sync_state(cls) -> bool:
        """
        Sync all submitted job instances' states with the remote AWS Batch job statuses.
        Update each job instance's state if it changes to COMPLETED, and update completed_at.
        If the remote status is 'FAILED', update failure_reason if it hasn't been set already.
        """
        if submitted_jobs := cls.objects.filter(state=JobStates.SUBMITTED.value):
            if fetched_jobs := batch.get_jobs(submitted_jobs):
                # Map the fetched AWS jobs for easy lookup by batch_job_id
                aws_jobs = {job["jobId"]: job for job in fetched_jobs}

                synced_jobs = []

                for job in submitted_jobs:
                    if aws_job := aws_jobs.get(job.batch_job_id):
                        updated_job, updated = cls.update_job_state(job, aws_job)
                        if updated:
                            synced_jobs.append(updated_job)
                        else:
                            continue

                if synced_jobs:
                    cls.objects.bulk_update(
                        synced_jobs,
                        ["state", "failure_reason", "completed_at", "terminated_at"],
                    )

                return True

        return False
>>>>>>> 6b101ef9

    def submit(self) -> bool:
        """
        Submit the CREATED job to AWS Batch.
        Update batch_job_id, state, and submitted_at, and
        save the changes to the db on success.
        """
        if self.state is not JobStates.CREATED.value:
            return False

        if job_id := batch.submit_job(self):
            self.batch_job_id = job_id
            self.state = JobStates.SUBMITTED.value
            self.submitted_at = make_aware(datetime.now())

            self.save()
            return True

        return False

    def sync_state(self) -> bool:
        """
        Sync the submitted job state with the remote AWS Batch job status.
        Update instance state if it changes to COMPLETED, and update completed_at.
        If the remote status is 'FAILED', update failure_reason if it hasn't been set already.
        """
        if self.state is not JobStates.SUBMITTED.value:
            return False

        if fetched_jobs := batch.get_jobs([self]):
            aws_job = fetched_jobs[0]
            updated_job, updated = self.update_job_state(self, aws_job)

            if updated:
                updated_job.save()
                return True

        return False

    def terminate(self, retry_on_termination: bool = False) -> bool:
        """
        Terminate the submitted, incomplete job on AWS Batch.
        Update state, retry_on_termination, and terminated_at, and
        save the changes to the db on success.
        """
        if self.state in [JobStates.COMPLETED.value, JobStates.TERMINATED.value]:
            return self.state == JobStates.TERMINATED.value

        if batch.terminate_job(self):
            self.state = JobStates.TERMINATED.value
            self.retry_on_termination = retry_on_termination
            self.terminated_at = make_aware(datetime.now())

            self.save()
            return True

        return False

    def get_retry_job(self) -> Self | None:
        """
        Prepare a new unsaved Job instance to retry the terminated job.
        Exclude those with retry_on_termination is False.
        Set batch fields from the existing fields except batch_job_id, and increment attempt by 1.
        Return the new instance, otherwise None.
        """

<<<<<<< HEAD
        if self.state != JobStates.TERMINATED.value or not self.retry_on_termination:
=======
        if self.state != JobStates.TERMINATED.value:
>>>>>>> 6b101ef9
            return None

        # TODO: How should we handle attempting critically failed jobs?
        # if self.critical_error:
        #     return None

        return Job(
            attempt=self.attempt + 1,
            batch_job_name=self.batch_job_name,
            batch_job_definition=self.batch_job_definition,
            batch_job_queue=self.batch_job_queue,
            batch_container_overrides=self.batch_container_overrides,
            dataset=self.dataset,
        )<|MERGE_RESOLUTION|>--- conflicted
+++ resolved
@@ -140,7 +140,6 @@
         )
 
     @classmethod
-<<<<<<< HEAD
     def get_retry_jobs(cls) -> List[Self]:
         """
         Prepare new saved Job instances to retry terminated jobs as the base.
@@ -157,7 +156,8 @@
             Job.objects.bulk_create(retry_jobs)
 
         return retry_jobs
-=======
+
+    @classmethod
     def submit_created(cls) -> List[Self]:
         """
         Submit all saved CREATED jobs to AWS Batch.
@@ -232,7 +232,6 @@
                 return True
 
         return False
->>>>>>> 6b101ef9
 
     def submit(self) -> bool:
         """
@@ -298,12 +297,7 @@
         Set batch fields from the existing fields except batch_job_id, and increment attempt by 1.
         Return the new instance, otherwise None.
         """
-
-<<<<<<< HEAD
         if self.state != JobStates.TERMINATED.value or not self.retry_on_termination:
-=======
-        if self.state != JobStates.TERMINATED.value:
->>>>>>> 6b101ef9
             return None
 
         # TODO: How should we handle attempting critically failed jobs?
