--- conflicted
+++ resolved
@@ -200,15 +200,9 @@
     def terminate_submitted(cls) -> List[Self]:
         """
         Terminates all submitted, incomplete jobs on AWS Batch.
-<<<<<<< HEAD
-        Updates each job instance's state and terminated_at fields,
-        and its associated dataset when terminated.
-        Returns the terminated jobs.
-=======
         Updates each instance's state and completed_at, and
         saves the changes to the db on success.
         Returns all the terminated jobs.
->>>>>>> e00d84e7
         """
         terminated_jobs = []
         updated_datasets = []
@@ -216,23 +210,14 @@
         if jobs := cls.objects.filter(state=JobStates.SUBMITTED):
             for job in jobs:
                 if batch.terminate_job(job):
-<<<<<<< HEAD
-                    job.state = JobStates.TERMINATED
-                    job.terminated_at = make_aware(datetime.now())
-                    terminated_jobs.append(job)
-
-                    job.dataset.is_processing = False
-                    updated_datasets.append(job.dataset)
-
-            cls.objects.bulk_update(terminated_jobs, ["state", "terminated_at"])
-            Dataset.objects.bulk_update(updated_datasets, ["is_processing"])
-=======
                     job.state = JobStates.TERMINATED.value
                     job.completed_at = make_aware(datetime.now())
                     terminated_jobs.append(job)
+                    job.dataset.is_processing = False
+                    updated_datasets.append(job.dataset)
 
             Job.objects.bulk_update(terminated_jobs, ["state", "completed_at"])
->>>>>>> e00d84e7
+            Dataset.objects.bulk_update(updated_datasets, ["is_processing"])
 
         return terminated_jobs
 
@@ -343,14 +328,8 @@
     def terminate(self, retry_on_termination: bool = False) -> bool:
         """
         Terminates the submitted, incomplete job on AWS Batch.
-<<<<<<< HEAD
-        Updates job instance's state, retry_on_termination, and terminated_at fields,
-        and its associated dataset when terminated.
-        Returns True on success, otherwise False.
-=======
         Updates state, retry_on_termination, and completed_at, and
         saves the changes to the db on success.
->>>>>>> e00d84e7
         """
         if self.state in FINAL_JOB_STATES:
             return self.state == JobStates.TERMINATED
