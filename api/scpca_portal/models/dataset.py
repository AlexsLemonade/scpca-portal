--- conflicted
+++ resolved
@@ -161,7 +161,15 @@
 
         return data
 
-<<<<<<< HEAD
+    def get_samples(self, project_id: str, modality: Modalities) -> Iterable[Sample]:
+        """
+        Takes project's scpca_id and a modality.
+        Returns Sample instances defined in data attribute.
+        """
+        if sample_ids := self.data.get(project_id, {}).get(modality, []):
+            return Sample.objects.filter(scpca_id__in=sample_ids).order_by("scpca_id")
+        return Sample.objects.none()
+
     def on_uncaught_failure(self, failure_reason: str) -> Self:
         """
         Handles an uncaught job failure detected during job state syncing
@@ -172,16 +180,6 @@
         self.error_message = failure_reason
 
         return self
-=======
-    def get_samples(self, project_id: str, modality: Modalities) -> Iterable[Sample]:
-        """
-        Takes project's scpca_id and a modality.
-        Returns Sample instances defined in data attribute.
-        """
-        if sample_ids := self.data.get(project_id, {}).get(modality, []):
-            return Sample.objects.filter(scpca_id__in=sample_ids).order_by("scpca_id")
-        return Sample.objects.none()
->>>>>>> b9c2bdf4
 
     @property
     def is_hash_changed(self) -> bool:
