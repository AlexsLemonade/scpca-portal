--- conflicted
+++ resolved
@@ -67,12 +67,7 @@
     includes_files_bulk = models.BooleanField(default=False)
     includes_files_cite_seq = models.BooleanField(default=False)
     includes_files_merged = models.BooleanField(default=False)
-<<<<<<< HEAD
     includes_files_multiplexed = models.BooleanField(default=False)
-
-    # Cached Stats Attrs
-=======
->>>>>>> 9a2aa2c0
     estimated_size_in_bytes = models.BigIntegerField(default=0)
     diagnoses_summary = models.JSONField(default=dict)
     files_summary = models.JSONField(default=list)  # expects a list of dicts
