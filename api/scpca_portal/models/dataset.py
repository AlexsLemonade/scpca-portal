import hashlib
import sys
import uuid
from collections import Counter, defaultdict
from datetime import datetime
from pathlib import Path
from typing import Any, Dict, Iterable, List, Set

from django.conf import settings
from django.db import models
from django.utils.timezone import make_aware

from typing_extensions import Self

from scpca_portal import ccdl_datasets, common, lockfile, metadata_file, readme_file
from scpca_portal.config.logging import get_and_configure_logger
from scpca_portal.enums import (
    CCDLDatasetNames,
    DatasetDataProjectConfig,
    DatasetFormats,
    JobStates,
    Modalities,
)
from scpca_portal.models.api_token import APIToken
from scpca_portal.models.base import TimestampedModel
from scpca_portal.models.computed_file import ComputedFile
from scpca_portal.models.library import Library
from scpca_portal.models.original_file import OriginalFile
from scpca_portal.models.project import Project
from scpca_portal.models.sample import Sample
from scpca_portal.validators import DatasetDataModel, DatasetDataModelRelations

logger = get_and_configure_logger(__name__)


class Dataset(TimestampedModel):
    class Meta:
        db_table = "datasets"
        get_latest_by = "updated_at"
        ordering = ["updated_at"]

    id = models.UUIDField(primary_key=True, default=uuid.uuid4, editable=False)

    # User-editable
    data = models.JSONField(default=dict)
    email = models.EmailField(null=True)
    start = models.BooleanField(default=False)

    # Format or regenerated_from is required at the time of creation
    format = models.TextField(choices=DatasetFormats.choices)
    regenerated_from = models.ForeignKey(
        "self",
        null=True,
        on_delete=models.SET_NULL,
        related_name="regenerated_datasets",
    )

    # Hashes
    data_hash = models.CharField(max_length=32, null=True)
    metadata_hash = models.CharField(max_length=32, null=True)
    readme_hash = models.CharField(max_length=32, null=True)

    # Internally generated datasets
    is_ccdl = models.BooleanField(default=False)
    ccdl_name = models.TextField(choices=CCDLDatasetNames.choices, null=True)
    ccdl_project_id = models.TextField(null=True)
    ccdl_modality = models.TextField(choices=Modalities.choices, null=True)

    # Non user-editable - set during processing
    started_at = models.DateTimeField(null=True)
    is_started = models.BooleanField(default=False)
    pending_at = models.DateTimeField(null=True)
    is_pending = models.BooleanField(default=False)
    processing_at = models.DateTimeField(null=True)
    is_processing = models.BooleanField(default=False)
    succeeded_at = models.DateTimeField(null=True)
    is_succeeded = models.BooleanField(default=False)
    failed_at = models.DateTimeField(null=True)
    is_failed = models.BooleanField(default=False)
    failed_reason = models.TextField(null=True)
    expires_at = models.DateTimeField(null=True)
    is_expired = models.BooleanField(default=False)  # Set by cronjob
    terminated_at = models.DateTimeField(null=True)
    is_terminated = models.BooleanField(default=False)
    terminated_reason = models.TextField(null=True)

    computed_file = models.OneToOneField(
        ComputedFile,
        null=True,
        on_delete=models.SET_NULL,
        related_name="dataset",
    )
    token = models.ForeignKey(
        APIToken,
        null=True,
        on_delete=models.SET_NULL,
        related_name="datasets",
    )
    download_tokens = models.ManyToManyField(
        APIToken,
        related_name="downloaded_datasets",
    )

    def __str__(self):
        return f"Dataset {self.id}"

    # INSTANCE CREATION AND MODIFICATION
    @classmethod
    def get_or_find_ccdl_dataset(
        cls, ccdl_name: CCDLDatasetNames, project_id: str | None = None
    ) -> tuple[Self, bool]:
        if dataset := cls.objects.filter(
            is_ccdl=True, ccdl_name=ccdl_name, ccdl_project_id=project_id
        ).first():
            return dataset, True

        dataset = cls(is_ccdl=True, ccdl_name=ccdl_name, ccdl_project_id=project_id)
        dataset.ccdl_modality = dataset.ccdl_type["modality"]
        dataset.format = dataset.ccdl_type["format"]
        dataset.data = dataset.get_ccdl_data()
        dataset.data_hash = dataset.current_data_hash
        dataset.metadata_hash = dataset.current_metadata_hash
        dataset.readme_hash = dataset.current_readme_hash
        return dataset, False

    def get_ccdl_data(self) -> Dict:
        if not self.is_ccdl:
            raise ValueError("Invalid Dataset: Dataset must be CCDL.")

        projects = Project.objects.all()
        if self.ccdl_project_id:
            projects = projects.filter(scpca_id=self.ccdl_project_id)

        data = {}
        for project in projects:
            samples = project.samples.all()
            if self.ccdl_type.get("excludes_multiplexed"):
                samples = samples.filter(has_multiplexed_data=False)

            if modality := self.ccdl_type.get("modality"):
                samples = samples.filter(libraries__modality=modality)

            single_cell_samples = samples.filter(libraries__modality=Modalities.SINGLE_CELL)
            spatial_samples = samples.filter(libraries__modality=Modalities.SPATIAL)

            data[project.scpca_id] = {
                "includes_bulk": True,
                Modalities.SINGLE_CELL: (
                    list(single_cell_samples.values_list("scpca_id", flat=True))
                    if not self.ccdl_type.get("includes_merged")
                    else "MERGED"
                ),
                Modalities.SPATIAL: list(spatial_samples.values_list("scpca_id", flat=True)),
            }

        return data

    @staticmethod
    def validate_data(data: Dict[str, Any], format: DatasetFormats) -> Dict:
        structured_data = DatasetDataModel.model_validate(
            data, context={"format": format}
        ).model_dump()
        validated_data = DatasetDataModelRelations.validate(structured_data)

        return validated_data

    @property
    def ccdl_type(self) -> Dict:
        return ccdl_datasets.TYPES.get(self.ccdl_name, {})

    @property
    def is_valid_ccdl_dataset(self) -> bool:
        if not self.ccdl_project_id and self.ccdl_name not in ccdl_datasets.PORTAL_TYPE_NAMES:
            return False

        if not self.libraries.exists():
            return False

        return self.projects.filter(**self.ccdl_type.get("constraints", {})).exists()

    def apply_job_state(self, job) -> None:
        """
        Sets the dataset state (flag, reason, timestamps) based on the given job.
        Resets states before applying changes.
        """
        # Resets all state flags and reasons
        for state in JobStates:
            state_str = state.lower()

            setattr(self, f"is_{state_str}", False)
            reason_attr = f"{state_str}_reason"

            if hasattr(self, reason_attr):
                setattr(self, reason_attr, None)

        # Resets timestamps (reset all for PENDING, otherwise FINAL_JOB_STATES)
        reset_states = JobStates if state == JobStates.PENDING else common.FINAL_JOB_STATES
        for state in reset_states:
            setattr(self, f"{state.lower()}_at", None)

        # Sets new state based on the given job
        state_str = job.state.lower()
        reason_attr = f"{state_str}_reason"

        setattr(self, f"is_{state_str}", True)
        setattr(self, f"{state_str}_at", make_aware(datetime.now()))
        if hasattr(self, f"{state_str}_reason"):
            setattr(self, f"{state_str}_reason", getattr(job, reason_attr))

    @classmethod
    def bulk_update_state(cls, datasets: List[Self]) -> None:
        """
        Updates state attributes of the given datasets in bulk.
        """
        STATE_UPDATE_ATTRS = [
            "is_pending",
            "pending_at",
            "is_processing",
            "processing_at",
            "is_succeeded",
            "succeeded_at",
            "is_failed",
            "failed_at",
            "failed_reason",
            "is_terminated",
            "terminated_at",
            "terminated_reason",
        ]
        cls.objects.bulk_update(datasets, STATE_UPDATE_ATTRS)

    # STATS PROPERTY ATTRIBUTES
    @property
    def stats(self) -> Dict:
        return {
            "current_data_hash": self.current_data_hash,
            "current_readme_hash": self.current_readme_hash,
            "current_metadata_hash": self.current_metadata_hash,
            "is_hash_changed": self.combined_hash != self.current_combined_hash,
            "uncompressed_size": self.estimated_size_in_bytes,
            "diagnoses_summary": self.diagnoses_summary,
            "files_summary": self.files_summary,
            "project_diagnoses": self.project_diagnoses,
        }

    @property
    def estimated_size_in_bytes(self) -> int:
        original_files_size = (
            self.original_files.aggregate(models.Sum("size_in_bytes")).get("size_in_bytes__sum")
            or 0
        )

        metadata_file_string = "".join(
            [file_content for _, _, file_content in self.get_metadata_file_contents()]
        )
        metadata_file_size = sys.getsizeof(metadata_file_string)

        readme_file_size = sys.getsizeof(self.readme_file_contents)

        return original_files_size + metadata_file_size + readme_file_size

    @property
    def diagnoses_summary(self) -> dict:
        """
        Counts present all diagnoses for samples in datasets.
        Returns dict where key is the diagnosis and value is a dict
        of project and sample counts.
        """
        # all diagnoses in the dataset
        if diagnoses := self.samples.values("diagnosis").annotate(
            samples=models.Count("scpca_id", distinct=True),
            projects=models.Count("project_id", distinct=True),
        ):
            return {d.pop("diagnosis"): d for d in diagnoses}

        return {}

    @property
    def files_summary(self) -> list[dict]:
        """
        Iterates over pre-defined file types that will be present in the dataset download.
        This break down looks at the type of information present in the individual files as well.
        Returns a list of dicts with name, samples_count, and format as keys.
        """

        # Name describes the type of files being summarized.
        # Filter describes how to match libraries in the dataset.
        # Format defaults to dataset format but can be overridden here.
        # Order is important, more specific should precede less specific.
        summary_queries = [
            {
                "name": "Single-nuclei multiplexed samples",
                "filter": {"is_multiplexed": True, "metadata__seq_unit": "nucleus"},
            },
            {
                "name": "Single-cell multiplexed samples",
                "filter": {"is_multiplexed": True},
            },
            {
                "name": "Single-nuclei samples",
                "filter": {"metadata__seq_unit": "nucleus"},
            },
            {
                "name": "Single-cell samples with CITE-seq",
                "filter": {"has_cite_seq_data": True},
            },
            {
                "name": "Single-cell samples",
                "filter": {"modality": Modalities.SINGLE_CELL},
            },
            {
                "name": "Spatial samples",
                "filter": {"modality": Modalities.SPATIAL},
                "format": "Spatial format",
            },
            {
                "name": "Bulk-RNA seq samples",
                "filter": {"modality": Modalities.BULK_RNA_SEQ},
                "format": ".tsv",
            },
        ]

        # cache
        dataset_samples = self.samples
        dataset_libraries = self.libraries

        seen_samples = set()
        summaries = []

        for file_summary_query in summary_queries:
            library_ids = (
                dataset_libraries.filter(**file_summary_query["filter"])
                .distinct()
                .values_list("scpca_id", flat=True)
            )

            if not library_ids:
                continue

            if samples_ids := (
                dataset_samples.filter(libraries__scpca_id__in=library_ids)
                .exclude(scpca_id__in=seen_samples)
                .distinct()
                .values_list("scpca_id", flat=True)
            ):

                summaries.append(
                    {
                        "samples_count": len(samples_ids),
                        "name": file_summary_query["name"],
                        "format": file_summary_query.get(
                            "format", common.FORMAT_EXTENSIONS[self.format]
                        ),
                    }
                )

                seen_samples.update(samples_ids)

        return summaries

    @property
    def project_diagnoses(self) -> Dict:
        """
        Returns dict where key is a project id in the dataset and value
        is the number of samples with that diagnosis in the dataset for that project.
        """

        diagnoses_counts = {key: Counter() for key in self.data.keys()}

        for project_id, diagnosis in self.samples.values_list("project__scpca_id", "diagnosis"):
            diagnoses_counts[project_id].update({diagnosis: 1})

        return diagnoses_counts

    # HASHING LOGIC
    @property
<<<<<<< HEAD
    def project_modality_counts(self) -> Dict:
        """
        Returns a dict where the key is a project id in the dataset and
        the value is an object of SINGLE_CELL and SPATIAL samples
        that are present in the dataset for that project.
        """
        counts: dict[str, dict] = defaultdict(dict)

        for project_id in self.data.keys():

            for modality in [Modalities.SINGLE_CELL, Modalities.SPATIAL]:
                samples = self.get_project_modality_samples(project_id, modality)
                counts[project_id][modality] = samples.count()

        return counts

    @property
    def project_titles(self) -> Dict:
        return {
            scpca_id: title for scpca_id, title in self.projects.values_list("scpca_id", "title")
        }

    @property
    def stats(self) -> Dict:
        return {
            "current_data_hash": self.current_data_hash,
            "current_readme_hash": self.current_readme_hash,
            "current_metadata_hash": self.current_metadata_hash,
            "is_hash_changed": self.combined_hash != self.current_combined_hash,
            "uncompressed_size": self.estimated_size_in_bytes,
            "diagnoses_summary": self.diagnoses_summary,
            "files_summary": self.files_summary,
            "project_diagnoses": self.project_diagnoses,
            "project_modality_counts": self.project_modality_counts,
            "project_titles": self.project_titles,
        }

    @classmethod
    def get_or_find_ccdl_dataset(
        cls, ccdl_name: CCDLDatasetNames, project_id: str | None = None
    ) -> tuple[Self, bool]:
        if dataset := cls.objects.filter(
            is_ccdl=True, ccdl_name=ccdl_name, ccdl_project_id=project_id
        ).first():
            return dataset, True

        dataset = cls(is_ccdl=True, ccdl_name=ccdl_name, ccdl_project_id=project_id)
        dataset.ccdl_modality = dataset.ccdl_type["modality"]
        dataset.format = dataset.ccdl_type["format"]
        dataset.data = dataset.get_ccdl_data()
        dataset.data_hash = dataset.current_data_hash
        dataset.metadata_hash = dataset.current_metadata_hash
        dataset.readme_hash = dataset.current_readme_hash
        return dataset, False

    @classmethod
    def bulk_update_state(cls, datasets: List[Self]) -> None:
=======
    def is_hash_changed(self) -> bool:
>>>>>>> 138331f0
        """
        Determines whether or not a computed file should be generated for the instance dataset.
        Files should be processed for new datasets,
        or for datasets where at least one hash attribute has changed.
        """
        return self.combined_hash != self.current_combined_hash

    @property
    def is_hash_unchanged(self) -> bool:
        return not self.is_hash_changed

    def get_metadata_file_content(self, libraries: Iterable[Library]) -> str:
        """Return a string of the metadata file content of a collection of libraries."""
        libraries_metadata = Library.get_libraries_metadata(libraries)
        return metadata_file.get_file_contents(libraries_metadata)

    def get_project_modality_metadata_file_content(
        self, project_id: str, modality: Modalities
    ) -> str:
        """Return a string of the metadata file for a project and modality combination."""
        libraries = self.get_project_modality_libraries(project_id, modality)
        return self.get_metadata_file_content(libraries)

    def get_metadata_file_contents(self) -> List[tuple[str | None, Modalities | None, str]]:
        """
        Return a list of three element tuples which includes the project_id, modality,
        and their associatied metadata file contents as a string.
        """
        metadata_file_contents = []
        for project_id, project_config in self.data.items():
            for modality in [Modalities.SINGLE_CELL, Modalities.SPATIAL]:
                if not project_config.get(modality.value, []):
                    continue

                metadata_file_content = self.get_project_modality_metadata_file_content(
                    project_id, modality
                )
                metadata_file_contents.append((project_id, modality, metadata_file_content))
        return metadata_file_contents

    @property
    def readme_file_contents(self) -> str:
        return readme_file.get_file_contents_dataset(self)

    @property
    def current_data_hash(self) -> str:
        """Computes and returns the current data hash."""
        sorted_original_file_hashes = self.original_files.order_by("s3_key").values_list(
            "hash", flat=True
        )
        concat_hash = "".join(sorted_original_file_hashes)
        concat_hash_bytes = concat_hash.encode("utf-8")
        return hashlib.md5(concat_hash_bytes).hexdigest()

    @property
    def current_metadata_hash(self) -> str:
        """Computes and returns the current metadata hash."""
        all_metadata_file_contents = [
            file_content for _, _, file_content in self.get_metadata_file_contents()
        ]
        concat_all_metadata_file_contents = "".join(sorted(all_metadata_file_contents))
        metadata_file_contents_bytes = concat_all_metadata_file_contents.encode("utf-8")
        return hashlib.md5(metadata_file_contents_bytes).hexdigest()

    @property
    def current_readme_hash(self) -> str:
        """Computes and returns the current readme hash."""
        # the first line in the readme file contains the current date
        # we must remove this before hashing
        readme_file_contents = self.readme_file_contents.split("\n", 1)[1].strip()
        readme_file_contents_bytes = readme_file_contents.encode("utf-8")
        return hashlib.md5(readme_file_contents_bytes).hexdigest()

    @property
    def combined_hash(self) -> str | None:
        """
        Combines, computes and returns the combined cached data, metadata and readme hashes.
        """
        # Return None if hashes have not been calculated yet
        if not (self.data_hash and self.metadata_hash and self.readme_hash):
            return None
        concat_hash = self.data_hash + self.metadata_hash + self.readme_hash
        return hashlib.md5(concat_hash.encode("utf-8")).hexdigest()

    @property
    def current_combined_hash(self) -> str | None:
        """
        Combines, computes and returns the combined current data, metadata and readme hashes.
        """
        concat_hash = self.current_data_hash + self.current_metadata_hash + self.current_readme_hash
        return hashlib.md5(concat_hash.encode("utf-8")).hexdigest()

    # ASSOCIATIONS WITH OTHER MODELS
    @property
    def projects(self) -> Iterable[Project]:
        """Returns all Project instances associated with the Dataset."""
        if project_ids := self.data.keys():
            return Project.objects.filter(scpca_id__in=project_ids).order_by("scpca_id")
        return Project.objects.none()

    @property
    def spatial_projects(self) -> Iterable[Project]:
        if self.format != DatasetFormats.SINGLE_CELL_EXPERIMENT:
            return Project.objects.none()

        if project_ids := [
            project_id
            for project_id, project_options in self.data.items()
            if project_options.get(Modalities.SPATIAL, [])
        ]:
            return self.projects.filter(scpca_id__in=project_ids)

        return Project.objects.none()

    @property
    def single_cell_projects(self) -> Iterable[Project]:
        if project_ids := [
            project_id
            for project_id, project_options in self.data.items()
            if project_options.get(Modalities.SINGLE_CELL)
        ]:
            return Project.objects.filter(scpca_id__in=project_ids)

        return Project.objects.none()

    @property
    def bulk_single_cell_projects(self) -> Iterable[Project]:
        if project_ids := [
            project_id
            for project_id, project_options in self.data.items()
            if project_options.get(DatasetDataProjectConfig.INCLUDES_BULK)
        ]:
            return Project.objects.filter(scpca_id__in=project_ids)

        return Project.objects.none()

    @property
    def cite_seq_projects(self) -> Iterable[Project]:
        return self.projects.filter(has_cite_seq_data=True)

    def contains_project_ids(self, project_ids: Set[str]) -> bool:
        """Returns whether or not the dataset contains samples in any of the passed projects."""
        return any(dataset_project_id in project_ids for dataset_project_id in self.data.keys())

    @property
    def has_lockfile_projects(self) -> bool:
        """Returns whether or not the dataset contains any project ids in the lockfile."""
        return self.contains_project_ids(set(lockfile.get_lockfile_project_ids()))

    @property
    def locked_projects(self) -> Iterable[Project]:
        """Returns a queryset of all of the dataset's locked project."""
        return self.projects.filter(is_locked=True)

    @property
    def has_locked_projects(self) -> bool:
        """Returns whether or not the dataset contains locked projects."""
        return self.locked_projects.exists()

    @property
    def samples(self) -> Iterable[Sample]:
        dataset_samples = Sample.objects.none()
        for project_id in self.data.keys():
            for modality in [Modalities.SINGLE_CELL, Modalities.SPATIAL, Modalities.BULK_RNA_SEQ]:
                dataset_samples |= self.get_project_modality_samples(project_id, modality)

        return dataset_samples

    def get_project_modality_samples(
        self, project_id: str, modality: Modalities
    ) -> Iterable[Library]:
        """
        Takes project's scpca_id and a modality.
        Returns Sample instances defined in data attribute.
        """
        project_data = self.data.get(project_id, {})

        project_samples = Sample.objects.filter(project__scpca_id=project_id)

        if modality is Modalities.SINGLE_CELL and self.get_is_merged_project(project_id):
            return project_samples.filter(has_single_cell_data=True)

        if modality is Modalities.BULK_RNA_SEQ and project_data.get(
            DatasetDataProjectConfig.INCLUDES_BULK
        ):
            return project_samples.filter(has_bulk_rna_seq=True)

        return project_samples.filter(scpca_id__in=project_data.get(modality, []))

    @property
    def libraries(self) -> Iterable[Library]:
        """Returns all of a Dataset's library, based on Data and Format attrs."""
        dataset_libraries = Library.objects.none()

        for project_id in self.data.keys():
            for modality in [Modalities.SINGLE_CELL, Modalities.SPATIAL, Modalities.BULK_RNA_SEQ]:
                dataset_libraries |= self.get_project_modality_libraries(project_id, modality)

        return dataset_libraries

    def get_project_modality_libraries(
        self, project_id: str, modality: Modalities
    ) -> Iterable[Library]:
        """
        Takes project's scpca_id and a modality.
        Returns Library instances associated with Samples defined in data attribute.
        """
        libraries = Library.objects.filter(
            samples__in=self.get_project_modality_samples(project_id, modality), modality=modality
        ).distinct()

        if self.format != DatasetFormats.METADATA and modality != Modalities.BULK_RNA_SEQ:
            libraries = libraries.filter(formats__contains=[self.format])

        return libraries

    def get_is_merged_project(self, project_id) -> bool:
        return self.data.get(project_id, {}).get(Modalities.SINGLE_CELL.value) == "MERGED"

    @property
    def original_files(self) -> Iterable[OriginalFile]:
        """Returns all of a Dataset's associated OriginalFiles."""
        files = OriginalFile.objects.none()

        if self.format == DatasetFormats.METADATA:
            return files

        for project_id, project_config in self.data.items():
            # add spatial files
            files |= OriginalFile.downloadable_objects.filter(
                project_id=project_id,
                is_spatial=True,
                sample_ids__overlap=project_config[DatasetDataProjectConfig.SPATIAL],
            )

            # add single-cell supplementary
            single_cell_sample_ids = [
                sample.scpca_id
                for sample in self.get_project_modality_samples(project_id, Modalities.SINGLE_CELL)
            ]
            files |= OriginalFile.downloadable_objects.filter(
                project_id=project_id,
                is_single_cell=True,
                is_supplementary=True,
                sample_ids__overlap=single_cell_sample_ids,
            )

            if self.get_is_merged_project(project_id):
                merged_files = OriginalFile.downloadable_objects.filter(
                    project_id=project_id, is_merged=True
                )
                files |= merged_files.filter(formats__contains=[self.format])
                files |= merged_files.filter(is_supplementary=True)
            else:
                files |= OriginalFile.downloadable_objects.filter(
                    project_id=project_id,
                    is_single_cell=True,
                    formats__contains=[self.format],
                    sample_ids__overlap=single_cell_sample_ids,
                )
            if project_config[DatasetDataProjectConfig.INCLUDES_BULK]:
                files |= OriginalFile.downloadable_objects.filter(
                    project_id=project_id, is_bulk=True
                )

        return files

    @property
    def original_file_paths(self) -> Set[Path]:
        return {Path(of.s3_key) for of in self.original_files}

    @property
    def computed_file_name(self) -> Path:
        return Path(f"{self.pk}.zip")

    @property
    def computed_file_local_path(self) -> Path:
        return settings.OUTPUT_DATA_PATH / self.computed_file_name<|MERGE_RESOLUTION|>--- conflicted
+++ resolved
@@ -240,6 +240,8 @@
             "diagnoses_summary": self.diagnoses_summary,
             "files_summary": self.files_summary,
             "project_diagnoses": self.project_diagnoses,
+            "project_modality_counts": self.project_modality_counts,
+            "project_titles": self.project_titles,
         }
 
     @property
@@ -371,9 +373,7 @@
 
         return diagnoses_counts
 
-    # HASHING LOGIC
-    @property
-<<<<<<< HEAD
+    @property
     def project_modality_counts(self) -> Dict:
         """
         Returns a dict where the key is a project id in the dataset and
@@ -396,44 +396,9 @@
             scpca_id: title for scpca_id, title in self.projects.values_list("scpca_id", "title")
         }
 
-    @property
-    def stats(self) -> Dict:
-        return {
-            "current_data_hash": self.current_data_hash,
-            "current_readme_hash": self.current_readme_hash,
-            "current_metadata_hash": self.current_metadata_hash,
-            "is_hash_changed": self.combined_hash != self.current_combined_hash,
-            "uncompressed_size": self.estimated_size_in_bytes,
-            "diagnoses_summary": self.diagnoses_summary,
-            "files_summary": self.files_summary,
-            "project_diagnoses": self.project_diagnoses,
-            "project_modality_counts": self.project_modality_counts,
-            "project_titles": self.project_titles,
-        }
-
-    @classmethod
-    def get_or_find_ccdl_dataset(
-        cls, ccdl_name: CCDLDatasetNames, project_id: str | None = None
-    ) -> tuple[Self, bool]:
-        if dataset := cls.objects.filter(
-            is_ccdl=True, ccdl_name=ccdl_name, ccdl_project_id=project_id
-        ).first():
-            return dataset, True
-
-        dataset = cls(is_ccdl=True, ccdl_name=ccdl_name, ccdl_project_id=project_id)
-        dataset.ccdl_modality = dataset.ccdl_type["modality"]
-        dataset.format = dataset.ccdl_type["format"]
-        dataset.data = dataset.get_ccdl_data()
-        dataset.data_hash = dataset.current_data_hash
-        dataset.metadata_hash = dataset.current_metadata_hash
-        dataset.readme_hash = dataset.current_readme_hash
-        return dataset, False
-
-    @classmethod
-    def bulk_update_state(cls, datasets: List[Self]) -> None:
-=======
+    # HASHING LOGIC
+    @property
     def is_hash_changed(self) -> bool:
->>>>>>> 138331f0
         """
         Determines whether or not a computed file should be generated for the instance dataset.
         Files should be processed for new datasets,
