--- conflicted
+++ resolved
@@ -97,28 +97,6 @@
         return f"Dataset {self.id}"
 
     @classmethod
-<<<<<<< HEAD
-    def apply_last_jobs(cls, synced_jobs: Iterable):
-        """
-        Bulk updates the states based on the given latest synced jobs.
-        Each dataset is marked as errored if its corresponding job has failed.
-        """
-        synced_datasets = []
-
-        for job in synced_jobs:
-            if job.state == JobStates.FAILED:
-                job.dataset.on_uncaught_failure(job.failure_reason)
-            # is_processing is set to True only if the job is in the SUBMITTED state
-            job.dataset.is_processing = job.state == JobStates.SUBMITTED
-            synced_datasets.append(job.dataset)
-
-        cls.objects.bulk_update(
-            synced_datasets, ["is_processing", "is_errored", "errored_at", "error_message"]
-        )
-
-    @classmethod
-=======
->>>>>>> 3c1eb5ca
     def get_or_find_ccdl_dataset(
         cls, ccdl_name: CCDLDatasetNames, project_id: str | None = None
     ) -> tuple[Self, bool]:
