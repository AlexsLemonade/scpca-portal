--- conflicted
+++ resolved
@@ -55,31 +55,9 @@
         return f"Sample {self.scpca_id} of {self.project}"
 
     @classmethod
-<<<<<<< HEAD
-    def create_from_dict(cls, data, project):
-=======
     def get_from_dict(cls, data, project):
         """Prepares a ready for saving sample object."""
 
-        # First figure out what metadata is additional. This varies project by
-        # project, so whatever's not on the Sample model is additional.
-        sample_columns = (
-            "age",
-            "demux_cell_count_estimate",
-            "diagnosis",
-            "disease_timing",
-            "sample_cell_count_estimate",
-            "scpca_library_id",  # Also include this because we don't want it in additional_metadata.
-            "scpca_sample_id",
-            "seq_units",
-            "sex",
-            "subdiagnosis",
-            "technologies",
-            "tissue_location",
-            "treatment",
-        )
-        additional_metadata = {k: v for k, v in data.items() if k not in sample_columns}
->>>>>>> 48f7ab38
         has_multiplexed_data = bool(data.get("multiplexed_with"))
         sample = cls(
             age_at_diagnosis=data["age_at_diagnosis"],
@@ -105,16 +83,12 @@
             tissue_location=data["tissue_location"],
             treatment=data.get("treatment", ""),
         )
-<<<<<<< HEAD
 
         # Additional metadata varies project by project.
         # Generally, whatever's not on the Sample model is additional.
         sample.additional_metadata = {
             key: value for key, value in data.items() if not hasattr(sample, key)
         }
-        sample.save()
-=======
->>>>>>> 48f7ab38
 
         return sample
 
