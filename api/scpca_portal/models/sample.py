--- conflicted
+++ resolved
@@ -250,57 +250,9 @@
         if self.has_multiplexed_data:
             name_segments.append("MULTIPLEXED")
 
-<<<<<<< HEAD
-        return f"{'_'.join(name_segments)}.zip"
-=======
         # Change to filename format must be accompanied by an entry in the docs.
         # Each segment should have hyphens and no underscores
         # Each segment should be joined by underscores
         file_name = "_".join([segment.replace("_", "-") for segment in name_segments])
 
-        return f"{file_name}.zip"
-
-    @staticmethod
-    def create_computed_files(
-        project,
-        max_workers=8,  # 8 = 2 file formats * 4 mappings.
-        clean_up_output_data=True,
-        update_s3=False,
-    ):
-        """Prepares ready for saving project computed files based on generated file mappings."""
-
-        def on_get_sample_file(future):
-            if computed_file := future.result():
-
-                # Only upload and clean up the last if multiplexed
-                if computed_file.sample.is_last_multiplexed_sample:
-                    if update_s3:
-                        s3.upload_output_file(computed_file.s3_key)
-                    if clean_up_output_data:
-                        computed_file.clean_up_local_computed_file()
-                computed_file.save()
-
-            # Close DB connection for each thread.
-            connection.close()
-
-        samples = Sample.objects.filter(project__scpca_id=project.scpca_id)
-        logger.info(
-            f"Processing {len(samples)} sample{pluralize(len(samples))} using "
-            f"{max_workers} worker{pluralize(max_workers)}"
-        )
-
-        # Prepare a threading.Lock for each sample, with the chief purpose being to protect
-        # multiplexed samples that shares a zip file.
-        locks = {}
-        with ThreadPoolExecutor(max_workers=max_workers) as tasks:
-            for sample in samples:
-                for config in common.GENERATED_SAMPLE_DOWNLOAD_CONFIGURATIONS:
-                    sample_lock = locks.setdefault(sample.get_config_identifier(config), Lock())
-                    tasks.submit(
-                        ComputedFile.get_sample_file,
-                        sample,
-                        config,
-                        sample.get_download_config_file_output_name(config),
-                        sample_lock,
-                    ).add_done_callback(on_get_sample_file)
->>>>>>> 02fbcdb4
+        return f"{file_name}.zip"