--- conflicted
+++ resolved
@@ -135,14 +135,6 @@
 
         return sample_metadata
 
-<<<<<<< HEAD
-    def get_lock_name(self, download_config: Dict) -> str:
-        """Returns a unique lock name based on multiplexed status and download config"""
-        lock_prefix = (
-            self.scpca_id if not self.has_multiplexed_data else "_".join(self.multiplexed_ids)
-        )
-        return f'{lock_prefix}-{download_config["modality"]}-{download_config["format"]}'
-=======
     def get_config_identifier(self, download_config: Dict) -> str:
         """
         Returns a unique identifier for the sample and download config combination.
@@ -150,7 +142,6 @@
         """
         ids = [self.scpca_id] if not self.has_multiplexed_data else self.multiplexed_ids
         return "_".join(ids + sorted(download_config.values()))
->>>>>>> 22fcda62
 
     @staticmethod
     def get_output_metadata_file_path(scpca_sample_id, modality):
