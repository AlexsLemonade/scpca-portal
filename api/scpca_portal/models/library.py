from pathlib import Path
from typing import Dict, List

from django.conf import settings
from django.contrib.postgres.fields import ArrayField
from django.db import models

from scpca_portal import common, s3
<<<<<<< HEAD
from scpca_portal.enums import Modalities
=======
from scpca_portal.enums import FileFormats
>>>>>>> 2780e352
from scpca_portal.models.base import TimestampedModel
from scpca_portal.models.original_file import OriginalFile


class Library(TimestampedModel):
    class Meta:
        db_table = "libraries"
        get_latest_by = "updated_at"
        ordering = ["updated_at"]

<<<<<<< HEAD
    class FileFormats:
        ANN_DATA = "ANN_DATA"
        SINGLE_CELL_EXPERIMENT = "SINGLE_CELL_EXPERIMENT"

        CHOICES = (
            (ANN_DATA, "AnnData"),
            (SINGLE_CELL_EXPERIMENT, "Single cell experiment"),
=======
    class Modalities:
        SINGLE_CELL = "SINGLE_CELL"
        SPATIAL = "SPATIAL"

        CHOICES = (
            (SINGLE_CELL, "Single Cell"),
            (SPATIAL, "Spatial"),
>>>>>>> 2780e352
        )

    data_file_paths = ArrayField(models.TextField(), default=list)
    formats = ArrayField(models.TextField(choices=FileFormats.CHOICES), default=list)
    has_cite_seq_data = models.BooleanField(default=False)
    is_multiplexed = models.BooleanField(default=False)
    metadata = models.JSONField(default=dict)
    modality = models.TextField(choices=Modalities.CHOICES)
    scpca_id = models.TextField(unique=True)
    workflow_version = models.TextField()

    project = models.ForeignKey("Project", on_delete=models.CASCADE, related_name="libraries")

    def __str__(self):
        return f"Library {self.scpca_id}"

    @classmethod
    def get_from_dict(cls, data, project):
        data_file_paths = Library.get_data_file_paths(data, project.s3_input_bucket)
        library = cls(
            data_file_paths=data_file_paths,
            formats=Library.get_formats_from_file_paths(data_file_paths),
            is_multiplexed=data.get("is_multiplexed", False),
            has_cite_seq_data=any(fp for fp in data_file_paths if "_adt." in fp.name),
            metadata=data,
            modality=Library.get_modality_from_file_paths(data_file_paths),
            project=project,
            scpca_id=data["scpca_library_id"],
            workflow_version=data["workflow_version"],
        )

        return library

    @classmethod
    def bulk_create_from_dicts(cls, library_jsons: List[Dict], sample) -> None:
        libraries = []
        for library_json in library_jsons:
            library_id = library_json["scpca_library_id"]
            if existing_library := Library.objects.filter(scpca_id=library_id).first():
                sample.libraries.add(existing_library)
            else:
                # TODO: remove when scpca_project_id is in source json
                library_json["scpca_project_id"] = sample.project.scpca_id
                libraries.append(Library.get_from_dict(library_json, sample.project))

        Library.objects.bulk_create(libraries)
        sample.libraries.add(*libraries)

    @property
    def original_files(self):
        return OriginalFile.objects.filter(library_id=self.scpca_id)

    @classmethod
    def get_data_file_paths(cls, data: Dict, s3_input_bucket: str) -> List[Path]:
        """
        Retrieves all data file paths on the aws input bucket associated
        with the inputted Library object metadata dict, and returns them as a list.
        """
        # TODO: Pop property for now until attribute added to source json
        project_id = data.pop("scpca_project_id")
        sample_id = data.get("scpca_sample_id")
        library_id = data.get("scpca_library_id")
        relative_path = Path(f"{project_id}/{sample_id}/{library_id}")

        file_paths = s3.list_input_paths(relative_path, s3_input_bucket)

        # input metadata json is excluded from single_cell downloads
        if Library.get_modality_from_file_paths(file_paths) == Modalities.SINGLE_CELL:
            return [file_path for file_path in file_paths if "metadata" not in file_path.name]

        return file_paths

    @classmethod
    def get_modality_from_file_paths(cls, file_paths: List[Path]) -> str:
        if any(path for path in file_paths if "spatial" in path.parts):
            return Modalities.SPATIAL
        return Modalities.SINGLE_CELL

    @classmethod
    def get_formats_from_file_paths(cls, file_paths: List[Path]) -> List[str]:
<<<<<<< HEAD
        if Library.get_modality_from_file_paths(file_paths) is Modalities.SPATIAL:
            return [Library.FileFormats.SINGLE_CELL_EXPERIMENT]
=======
        if Library.get_modality_from_file_paths(file_paths) is Library.Modalities.SPATIAL:
            return [FileFormats.SINGLE_CELL_EXPERIMENT]
>>>>>>> 2780e352

        extensions_format = {v: k for k, v in common.FORMAT_EXTENSIONS.items()}
        formats = set(
            extensions_format[path.suffix]
            for path in file_paths
            if path.suffix in extensions_format
        )
        return sorted(list(formats))

    @staticmethod
    def get_local_path_from_data_file_path(data_file_path: Path) -> Path:
        return settings.INPUT_DATA_PATH / data_file_path

    def get_metadata(self, demux_cell_count_estimate_id) -> Dict:
        excluded_metadata_attributes = {
            "scpca_sample_id",
            "has_citeseq",
            "sample_cell_estimates",
        }
        library_metadata = {
            key: value
            for key, value in self.metadata.items()
            if key not in excluded_metadata_attributes
        }

        if self.is_multiplexed:
            library_metadata["demux_cell_count_estimate"] = self.metadata["sample_cell_estimates"][
                demux_cell_count_estimate_id
            ]

        return library_metadata

    def get_combined_library_metadata(self) -> List[Dict]:
        return [
            self.project.get_metadata() | sample.get_metadata() | self.get_metadata(sample.scpca_id)
            for sample in self.samples.all()
        ]

    def get_download_config_file_paths(self, download_config: Dict) -> List[Path]:
        """
        Return all of a library's file paths that are suitable for the passed download config.
        """

        if download_config.get("metadata_only", False):
            return []

        omit_suffixes = set(common.FORMAT_EXTENSIONS.values())

        if not download_config.get("includes_merged", False):
            requested_suffix = common.FORMAT_EXTENSIONS.get(download_config["format"])
            omit_suffixes.remove(requested_suffix)

        return [
            file_path
            for file_path in [Path(fp) for fp in self.data_file_paths]
            if file_path.suffix not in omit_suffixes
        ]

    @staticmethod
    def get_local_file_path(file_path: Path):
        return settings.INPUT_DATA_PATH / file_path

    @staticmethod
    def get_zip_file_path(file_path: Path, download_config: Dict) -> Path:
        path_parts = [Path(path) for path in file_path.parts]

        # Project output paths are relative to project directory
        if download_config in common.PROJECT_DOWNLOAD_CONFIGS.values():
            output_path = file_path.relative_to(path_parts[0])
        # Sample output paths are relative to project and sample directories
        else:
            output_path = file_path.relative_to(path_parts[0] / path_parts[1])

        # Transform merged and bulk project data files to no longer be nested in a merged directory
        if file_path.parent.name in ["bulk", "merged"]:
            output_path = file_path.relative_to(path_parts[0] / path_parts[1])
        # Nest sample reports into individual_reports directory in merged download
        # The merged summmary html file should not go into this directory
        elif download_config.get("includes_merged", False) and output_path.suffix == ".html":
            output_path = Path("individual_reports") / output_path

        # Comma separated lists of multiplexed samples should become underscore separated
        return Path(str(output_path).replace(",", "_"))<|MERGE_RESOLUTION|>--- conflicted
+++ resolved
@@ -6,11 +6,7 @@
 from django.db import models
 
 from scpca_portal import common, s3
-<<<<<<< HEAD
-from scpca_portal.enums import Modalities
-=======
-from scpca_portal.enums import FileFormats
->>>>>>> 2780e352
+from scpca_portal.enums import FileFormats, Modalities
 from scpca_portal.models.base import TimestampedModel
 from scpca_portal.models.original_file import OriginalFile
 
@@ -20,25 +16,6 @@
         db_table = "libraries"
         get_latest_by = "updated_at"
         ordering = ["updated_at"]
-
-<<<<<<< HEAD
-    class FileFormats:
-        ANN_DATA = "ANN_DATA"
-        SINGLE_CELL_EXPERIMENT = "SINGLE_CELL_EXPERIMENT"
-
-        CHOICES = (
-            (ANN_DATA, "AnnData"),
-            (SINGLE_CELL_EXPERIMENT, "Single cell experiment"),
-=======
-    class Modalities:
-        SINGLE_CELL = "SINGLE_CELL"
-        SPATIAL = "SPATIAL"
-
-        CHOICES = (
-            (SINGLE_CELL, "Single Cell"),
-            (SPATIAL, "Spatial"),
->>>>>>> 2780e352
-        )
 
     data_file_paths = ArrayField(models.TextField(), default=list)
     formats = ArrayField(models.TextField(choices=FileFormats.CHOICES), default=list)
@@ -118,13 +95,8 @@
 
     @classmethod
     def get_formats_from_file_paths(cls, file_paths: List[Path]) -> List[str]:
-<<<<<<< HEAD
         if Library.get_modality_from_file_paths(file_paths) is Modalities.SPATIAL:
-            return [Library.FileFormats.SINGLE_CELL_EXPERIMENT]
-=======
-        if Library.get_modality_from_file_paths(file_paths) is Library.Modalities.SPATIAL:
             return [FileFormats.SINGLE_CELL_EXPERIMENT]
->>>>>>> 2780e352
 
         extensions_format = {v: k for k, v in common.FORMAT_EXTENSIONS.items()}
         formats = set(
