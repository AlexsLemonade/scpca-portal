--- conflicted
+++ resolved
@@ -5,12 +5,8 @@
 from django.contrib.postgres.fields import ArrayField
 from django.db import models
 
-<<<<<<< HEAD
 from scpca_portal import common
-=======
-from scpca_portal import common, s3
 from scpca_portal.enums import FileFormats, Modalities
->>>>>>> 455152cc
 from scpca_portal.models.base import TimestampedModel
 from scpca_portal.models.original_file import OriginalFile
 
@@ -21,28 +17,6 @@
         get_latest_by = "updated_at"
         ordering = ["updated_at"]
 
-<<<<<<< HEAD
-    class FileFormats:
-        ANN_DATA = "ANN_DATA"
-        SINGLE_CELL_EXPERIMENT = "SINGLE_CELL_EXPERIMENT"
-
-        CHOICES = (
-            (ANN_DATA, "AnnData"),
-            (SINGLE_CELL_EXPERIMENT, "Single cell experiment"),
-        )
-
-    class Modalities:
-        SINGLE_CELL = "SINGLE_CELL"
-        SPATIAL = "SPATIAL"
-
-        CHOICES = (
-            (SINGLE_CELL, "Single Cell"),
-            (SPATIAL, "Spatial"),
-        )
-
-=======
-    data_file_paths = ArrayField(models.TextField(), default=list)
->>>>>>> 455152cc
     formats = ArrayField(models.TextField(choices=FileFormats.CHOICES), default=list)
     has_cite_seq_data = models.BooleanField(default=False)
     is_multiplexed = models.BooleanField(default=False)
@@ -63,15 +37,15 @@
 
         modality = ""
         if original_files.filter(is_single_cell=True).exists():
-            modality = Library.Modalities.SINGLE_CELL
+            modality = Modalities.SINGLE_CELL
         elif original_files.filter(is_spatial=True).exists():
-            modality = Library.Modalities.SPATIAL
+            modality = Modalities.SPATIAL
 
         formats = []
         if original_files.filter(is_single_cell_experiment=True).exists():
-            formats.append(Library.FileFormats.SINGLE_CELL_EXPERIMENT)
+            formats.append(FileFormats.SINGLE_CELL_EXPERIMENT)
         if original_files.filter(is_anndata=True).exists():
-            formats.append(Library.FileFormats.ANN_DATA)
+            formats.append(FileFormats.ANN_DATA)
 
         library = cls(
             formats=sorted(formats),
@@ -105,36 +79,9 @@
     def data_file_paths(self):
         return sorted(self.original_files.values_list("s3_key", flat=True))
 
-<<<<<<< HEAD
     @property
     def original_files(self):
         return OriginalFile.downloadable_objects.filter(library_id=self.scpca_id)
-=======
-        # input metadata json is excluded from single_cell downloads
-        if Library.get_modality_from_file_paths(file_paths) == Modalities.SINGLE_CELL:
-            return [file_path for file_path in file_paths if "metadata" not in file_path.name]
-
-        return file_paths
-
-    @classmethod
-    def get_modality_from_file_paths(cls, file_paths: List[Path]) -> str:
-        if any(path for path in file_paths if "spatial" in path.parts):
-            return Modalities.SPATIAL
-        return Modalities.SINGLE_CELL
-
-    @classmethod
-    def get_formats_from_file_paths(cls, file_paths: List[Path]) -> List[str]:
-        if Library.get_modality_from_file_paths(file_paths) is Modalities.SPATIAL:
-            return [FileFormats.SINGLE_CELL_EXPERIMENT]
-
-        extensions_format = {v: k for k, v in common.FORMAT_EXTENSIONS.items()}
-        formats = set(
-            extensions_format[path.suffix]
-            for path in file_paths
-            if path.suffix in extensions_format
-        )
-        return sorted(list(formats))
->>>>>>> 455152cc
 
     @staticmethod
     def get_local_path_from_data_file_path(data_file_path: Path) -> Path:
