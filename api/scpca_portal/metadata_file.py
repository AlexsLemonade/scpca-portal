--- conflicted
+++ resolved
@@ -88,7 +88,6 @@
     return data_dict
 
 
-<<<<<<< HEAD
 class MetadataFilenames:
     SINGLE_CELL_METADATA_FILE_NAME = "single_cell_metadata.tsv"
     SPATIAL_METADATA_FILE_NAME = "spatial_metadata.tsv"
@@ -106,15 +105,13 @@
 def get_file_contents(libraries, **kwargs) -> str:
     """Return newly genereated metadata file as a string for immediate writing to a zip archive."""
     libraries_metadata = [
-        lib for library in libraries for lib in library.get_combined_library_metadata()
+        format_metadata_dict(library_metadata)
+        for library in libraries
+        for library_metadata in library.get_combined_library_metadata()
     ]
     sorted_libraries_metadata = sorted(
         libraries_metadata,
-        key=lambda k: (
-            k[common.PROJECT_ID_KEY],
-            k[common.SAMPLE_ID_KEY],
-            k[common.LIBRARY_ID_KEY],
-        ),
+        key=lambda k: (k[common.PROJECT_ID_KEY], k[common.SAMPLE_ID_KEY], k[common.LIBRARY_ID_KEY]),
     )
 
     kwargs["fieldnames"] = kwargs.get(
@@ -134,8 +131,6 @@
         return metadata_buffer.getvalue()
 
 
-def write_metadata_dicts(list_of_dicts: List[Dict], output_file_path: str = None, **kwargs) -> None:
-=======
 def format_metadata_dict(metadata_dict: Dict) -> Dict:
     """
     Returns a copy of metadata dict that is formatted and ready to be written to file.
@@ -144,7 +139,6 @@
 
 
 def write_metadata_dicts(list_of_dicts: List[Dict], output_file_path: str, **kwargs) -> None:
->>>>>>> 95bda9e0
     """
     Writes a list of dictionaries to a csv-like file.
     Optional modifiers to the csv.DictWriter can be passed to function as kwargs.
