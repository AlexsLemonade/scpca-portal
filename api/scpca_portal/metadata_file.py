import csv
import io
import json
from collections import namedtuple
from pathlib import Path
from typing import Dict, List, Tuple

from scpca_portal import common, utils

PROJECT_METADATA_KEYS = [
    # Fields used in Project model object creation
    ("has_bulk", "has_bulk_rna_seq", False),
    ("has_CITE", "has_cite_seq_data", False),
    ("has_multiplex", "has_multiplexed_data", False),
    ("has_spatial", "has_spatial_data", False),
    ("PI", "human_readable_pi_name", None),
    ("submitter", "pi_name", None),
    ("project_title", "title", None),
    # Fields used in Contact model object creation
    ("contact_email", "email", None),
    ("contact_name", "name", None),
    # Fields used in ExternalAccession model object creation
    ("external_accession", "accession", None),
    ("external_accession_raw", "has_raw", False),
    ("external_accession_url", "accession_url", None),
    # Field used in Publication model object creation
    ("citation_doi", "doi", None),
]

LIBRARY_METADATA_KEYS = [
    ("library_id", "scpca_library_id", None),
    ("sample_id", "scpca_sample_id", None),
    # Field only included in Single cell (and Multiplexed) libraries
    ("filtered_cells", "filtered_cell_count", None),
]
KeyTransform = namedtuple("KeyTransform", ["old_key", "new_key", "default_value"])


def load_projects_metadata(metadata_file_path: Path, project_id: str = None):
    """
    Opens, loads and parses list of project metadata located at inputted metadata_file_path.
    Transforms keys in data dicts to match associated model attributes.
    If an optional project id is passed, all projects are filtered out except for the one passed.
    """
    with open(metadata_file_path) as raw_file:
        projects_metadata = list(csv.DictReader(raw_file))

    for project_metadata in projects_metadata:
        transform_keys(project_metadata, PROJECT_METADATA_KEYS)

    if project_id:
        return [pm for pm in projects_metadata if pm["scpca_project_id"] == project_id]

    return projects_metadata


def load_samples_metadata(metadata_file_path: Path):
    """
    Opens, loads and parses list of sample metadata located at inputted metadata_file_path.
    Transforms keys in data dicts to match associated model attributes.
    """
    with open(metadata_file_path) as raw_file:
<<<<<<< HEAD
        data_dicts = list(csv.DictReader(raw_file))

    return data_dicts
=======
        return list(csv.DictReader(raw_file))
>>>>>>> 73c31929


def load_library_metadata(metadata_file_path: Path):
    """
    Opens, loads and parses single library's metadata located at inputted metadata_file_path.
    Transforms keys in data dicts to match associated model attributes.
    """
    with open(metadata_file_path) as raw_file:
        return transform_keys(json.load(raw_file), LIBRARY_METADATA_KEYS)


def transform_keys(data_dict: Dict, key_transforms: List[Tuple]):
    """
    Transforms keys in inputted data dict according to inputted key transforms tuple list.
    """
    for element in [KeyTransform._make(element) for element in key_transforms]:
        if element.old_key in data_dict:
            data_dict[element.new_key] = data_dict.pop(element.old_key, element.default_value)

    return data_dict


class MetadataFilenames:
    SINGLE_CELL_METADATA_FILE_NAME = "single_cell_metadata.tsv"
    SPATIAL_METADATA_FILE_NAME = "spatial_metadata.tsv"
    METADATA_ONLY_FILE_NAME = "metadata.tsv"


def get_file_name(download_config: Dict) -> str:
    """Return metadata file name according to passed download_config."""
    if download_config.get("metadata_only", False):
        return MetadataFilenames.METADATA_ONLY_FILE_NAME

    return getattr(MetadataFilenames, f'{download_config["modality"]}_METADATA_FILE_NAME')


def get_file_contents(libraries_metadata: List[Dict], **kwargs) -> str:
    """Return newly genereated metadata file as a string for immediate writing to a zip archive."""
    formatted_libraries_metadata = [format_metadata_dict(lib_md) for lib_md in libraries_metadata]
    sorted_libraries_metadata = sorted(
        formatted_libraries_metadata,
        key=lambda k: (k[common.PROJECT_ID_KEY], k[common.SAMPLE_ID_KEY], k[common.LIBRARY_ID_KEY]),
    )

    kwargs["fieldnames"] = kwargs.get(
        "fieldnames",
        utils.get_sorted_field_names(utils.get_keys_from_dicts(sorted_libraries_metadata)),
    )
    kwargs["delimiter"] = kwargs.get("delimiter", common.TAB)
    # By default fill dicts with missing fieldnames with "NA" values
    kwargs["restval"] = kwargs.get("restval", common.NA)

    with io.StringIO() as metadata_buffer:
        # Write libraries metadata to buffer
        csv_writer = csv.DictWriter(metadata_buffer, **kwargs)
        csv_writer.writeheader()
        csv_writer.writerows(sorted_libraries_metadata)

        return metadata_buffer.getvalue()


def format_metadata_dict(metadata_dict: Dict) -> Dict:
    """
    Returns a copy of metadata dict that is formatted and ready to be written to file.
    """
    return {k: utils.string_from_list(v) for k, v in metadata_dict.items()}<|MERGE_RESOLUTION|>--- conflicted
+++ resolved
@@ -60,13 +60,7 @@
     Transforms keys in data dicts to match associated model attributes.
     """
     with open(metadata_file_path) as raw_file:
-<<<<<<< HEAD
-        data_dicts = list(csv.DictReader(raw_file))
-
-    return data_dicts
-=======
         return list(csv.DictReader(raw_file))
->>>>>>> 73c31929
 
 
 def load_library_metadata(metadata_file_path: Path):
