--- conflicted
+++ resolved
@@ -22,10 +22,6 @@
   stage = var.stage
   batch_tags = {
     module = "batch",
-<<<<<<< HEAD
-    revision = "second - 32 vCPU compute environment and 1 queue"
-=======
     revision = "second - 16 vCPU compute environment with 0.5 vCPUs per job"
->>>>>>> b49cf4c3
   }
 }